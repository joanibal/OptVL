--- conflicted
+++ resolved
@@ -395,18 +395,7 @@
 
         return total_data
 
-<<<<<<< HEAD
     def get_avl_fort_arr(self, common_block, variable, slicer=None):
-=======
-    def get_avl_fort_vars(self, common_block: str, variable_list: List) -> List[np.ndarray]:
-        """a convenice function for repeated calling get_avl_fort_var"""
-        out_var_list = []
-        for var in variable_list:
-            out_var_list.append(self.get_avl_fort_var(common_block, var))
-        return out_var_list
-
-    def get_avl_fort_var(self, common_block, variable):
->>>>>>> 378c7bd2
         # this had to be split up into two steps to work
 
         # get the corresponding common block object.
@@ -446,39 +435,7 @@
             original_val[new_slicer] = val
             setattr(common_block_obj, variable.upper(), original_val)
 
-<<<<<<< HEAD
         return
-=======
-    def get_case_surface_data(self) -> Dict[str, Dict[str, float]]:
-        # fmt: off
-        # This dict has the following structure:
-        # python key: [common block name, fortran varaiable name]
-        var_to_avl_var = {
-            # surface contributions to total lift and drag from surface integration (wind frame)
-            "CL": ["SURF_R", "CLSURF"],
-            "CD": ["SURF_R", "CDSURF"],
-            "CDv": ["SURF_R", "CDVSURF"],  # viscous drag
-            
-            # non-dimensionalized forces 
-            "CX": ["SURF_R", "CXSURF"], 
-            "CY": ["SURF_R", "CYSURF"], 
-            "CZ": ["SURF_R", "CZSURF"],   
-            
-            # non-dimensionalized moments (body frame)
-            "CR": ["SURF_R", "CRSURF"], #
-            "CM": ["SURF_R", "CMSURF"], #
-            "CN": ["SURF_R", "CNSURF"], #
-            
-            # forces non-dimentionalized by surface quantities
-            # uses surface area instead of sref and takes moments about leading edge
-            "CL surf" : ["SURF_R", "CL_SRF"],
-            "CD surf" : ["SURF_R", "CD_SRF"],
-            "CMLE surf" : ["SURF_R", "CMLE_SRF"],
-            
-            #TODO: add CF_SRF(3,NFMAX), CM_SRF(3,NFMAX)
-        }
-        # fmt: on
->>>>>>> 378c7bd2
 
     def get_case_surface_data(self) -> Dict[str, Dict[str, float]]:
         surf_names = self.get_surface_names()
@@ -763,48 +720,10 @@
                 if not self.get_avl_fort_arr("SURF_GEOM_L", "LDUPL")[idx_surf]:
                     surf_data[surf_name].pop("yduplicate")
 
-<<<<<<< HEAD
             if include_con_surf:
                 # add control surface parameters if requested
                 for var in self.con_surf_to_fort_var[surf_name]:
                     num_sec = self.get_avl_fort_arr("SURF_GEOM_I", "NSEC")[idx_surf]
-=======
-            icontd = []
-            idestd = []
-            xhinged = []
-            vhinged = []
-            gaind = []
-            refld = []
-            gaing = []
-            afiles = []
-            for idx_sec in range(num_sec):
-                nscon = self.avl.surf_geom_i.nscon[idx_sec, idx_surf]
-                icontd.append(self.avl.surf_geom_i.icontd[:nscon, idx_sec, idx_surf] - 1)
-                xhinged.append(self.avl.surf_geom_r.xhinged[:nscon, idx_sec, idx_surf])
-                vhinged.append(self.avl.surf_geom_r.vhinged[:, :nscon, idx_sec, idx_surf].T)
-                gaind.append(self.avl.surf_geom_r.gaind[:nscon, idx_sec, idx_surf])
-                refld.append(self.avl.surf_geom_r.refld[:nscon, idx_sec, idx_surf])
-
-                nsdes = self.avl.surf_geom_i.nsdes[idx_sec, idx_surf]
-                idestd.append(self.avl.surf_geom_i.idestd[:nsdes, idx_sec, idx_surf])
-                gaing.append(self.avl.surf_geom_r.gaing[:nsdes, idx_sec, idx_surf])
-
-                afile = self.__decodeFortranString(self.avl.case_c.afiles[idx_sec, idx_surf])
-                afiles.append(afile)
-
-            surf_data[surf_name] = {
-                "scale": self.avl.surf_geom_r.xyzscal[:, idx_surf].T,
-                "translate": self.avl.surf_geom_r.xyztran[:, idx_surf].T,
-                "angle": np.rad2deg(self.avl.surf_geom_r.addinc[idx_surf]),
-                "xyzles": self.avl.surf_geom_r.xyzles[:, :num_sec, idx_surf].T,
-                "chords": self.avl.surf_geom_r.chords[:num_sec, idx_surf],
-                "aincs": self.avl.surf_geom_r.aincs[:num_sec, idx_surf],
-                "xasec": self.avl.surf_geom_r.xasec[:nasec, :num_sec, idx_surf].T,
-                "sasec": self.avl.surf_geom_r.sasec[:nasec, :num_sec, idx_surf].T,
-                "tasec": self.avl.surf_geom_r.tasec[:nasec, :num_sec, idx_surf].T,
-                "afiles": afiles,
-            }
->>>>>>> 378c7bd2
 
                     slice_data = []
                     for idx_sec in range(num_sec):
@@ -863,47 +782,8 @@
             for surf_name in surf_data:
                 self.__write_surface(fid, surf_name, surf_data[surf_name])
 
-<<<<<<< HEAD
     def __write_fort_vars(self, fid, common_block: str, fort_var: str, newline: bool = True) -> None:
         var = self.get_avl_fort_arr(common_block, fort_var)
-=======
-            icontd = surf_data[surf_name]["icontd"]
-            idestd = surf_data[surf_name]["idestd"]
-            xhinged = surf_data[surf_name]["xhinged"]
-            vhinged = surf_data[surf_name]["vhinged"]
-            gaind = surf_data[surf_name]["gaind"]
-            refld = surf_data[surf_name]["refld"]
-            gaing = surf_data[surf_name]["gaing"]
-            for idx_sec in range(num_sec):
-                nscon = self.avl.surf_geom_i.nscon[idx_sec, idx_surf]
-                self.avl.surf_geom_i.icontd[:nscon, idx_sec, idx_surf] = icontd[idx_sec] + 1
-                self.avl.surf_geom_r.xhinged[:nscon, idx_sec, idx_surf] = xhinged[idx_sec]
-                self.avl.surf_geom_r.vhinged[:, :nscon, idx_sec, idx_surf] = vhinged[idx_sec].T
-                self.avl.surf_geom_r.gaind[:nscon, idx_sec, idx_surf] = gaind[idx_sec]
-                self.avl.surf_geom_r.refld[:nscon, idx_sec, idx_surf] = refld[idx_sec]
-
-                nsdes = self.avl.surf_geom_i.nsdes[idx_sec, idx_surf]
-                self.avl.surf_geom_i.idestd[:nsdes, idx_sec, idx_surf] = idestd[idx_sec]
-                self.avl.surf_geom_r.gaing[:nsdes, idx_sec, idx_surf] = gaing[idx_sec]
-
-            self.avl.surf_geom_r.xyzscal[:, idx_surf] = surf_data[surf_name]["scale"].T
-            self.avl.surf_geom_r.xyztran[:, idx_surf] = surf_data[surf_name]["translate"].T
-            self.avl.surf_geom_r.addinc[idx_surf] = np.deg2rad(surf_data[surf_name]["angle"])
-            self.avl.surf_geom_i.nvc[idx_surf] = surf_data[surf_name]["nchordwise"]
-            self.avl.surf_geom_r.cspace[idx_surf] = surf_data[surf_name]["cspace"]
-            self.avl.surf_geom_i.nvs[idx_surf] = surf_data[surf_name]["nspan"]
-            self.avl.surf_geom_r.sspace[idx_surf] = surf_data[surf_name]["sspace"]
-            self.avl.surf_geom_r.sspaces[:num_sec, idx_surf] = surf_data[surf_name]["sspaces"]
-            self.avl.surf_geom_i.nspans[:num_sec, idx_surf] = surf_data[surf_name]["nspans"]
-            self.avl.surf_geom_r.xyzles[:, :num_sec, idx_surf] = surf_data[surf_name]["xyzles"].T
-            self.avl.surf_geom_r.chords[:num_sec, idx_surf] = surf_data[surf_name]["chords"]
-            self.avl.surf_geom_r.aincs[:num_sec, idx_surf] = surf_data[surf_name]["aincs"]
-            self.avl.surf_geom_r.xasec[:nasec, :num_sec, idx_surf] = surf_data[surf_name]["xasec"].T
-            self.avl.surf_geom_r.sasec[:nasec, :num_sec, idx_surf] = surf_data[surf_name]["sasec"].T
-            self.avl.surf_geom_r.tasec[:nasec, :num_sec, idx_surf] = surf_data[surf_name]["tasec"].T
-            self.avl.surf_geom_r.clcdsec[:, :num_sec, idx_surf] = surf_data[surf_name]["clcdsec"].T
-            self.avl.surf_geom_r.claf[:num_sec, idx_surf] = surf_data[surf_name]["claf"]
->>>>>>> 378c7bd2
 
         out_str = ""
         # loop over the variables list and recursively convert the variables to a string and add to the output string
@@ -943,7 +823,6 @@
         self.__write_fort_vars(fid, "case_r", "cref", newline=False)
         self.__write_fort_vars(fid, "case_r", "bref")
 
-<<<<<<< HEAD
         fid.write("#Xref    Yref    Zref\n")
         self.__write_fort_vars(fid, "case_r", "XYZREF")
 
@@ -968,92 +847,6 @@
         """write a surface to a file"""
         # TODO add NACA and CLAF keyword support
 
-=======
-    def write_geom_file(self, filename: str):
-        """write the current avl geometry to a file"""
-        with open(filename, "w") as fid:
-            # write the header
-            fid.write("# generated using pyAVL\n")
-            self.__write_header(fid)
-
-            surf_data = self.get_surface_params()
-            for surf_name in surf_data:
-                print("writing surface: {}".format(surf_name))
-                self.__write_surface(fid, surf_name, surf_data[surf_name])
-
-    def __write_fort_vars(self, fid, common_block: str, var_list: List[str], newline: bool = True) -> None:
-        variables = self.get_avl_fort_vars(common_block, var_list)
-
-        out_str = ""
-        # loop over the variables list and recursively convert the variables to a string and add to the output string
-        for var in variables:
-            if isinstance(var, np.ndarray):
-                if var.size == 1:
-                    out_str += str(var[()])
-                else:
-                    out_str += " ".join([str(item) for item in var])
-            else:
-                out_str += str(var)
-            out_str += " "
-
-        if newline:
-            out_str += "\n"
-
-        print(out_str)
-        fid.write(out_str)
-
-        # if variables.size == 1:
-        #     fid.write(str(variables[0]))
-        # fid.write(self.__array_to_str(variables))
-
-    # def __array_to_str(self, my_iter):
-    #     """convert an iterator to a string"""
-    #     return " ".join([str(item) for item in my_iter])
-
-    def __write_header(self, fid):
-        """write the header to a file"""
-        # write the name of the aircraft
-
-        self.__write_banner(fid, "Header")
-        title_array = self.get_avl_fort_var("case_c", "title")
-        title = self._convertFortranStringArrayToList(title_array)
-        fid.write(f"{title}\n")
-
-        fid.write("#Mach\n")
-        self.__write_fort_vars(fid, "case_r", ["mach0"])
-
-        fid.write("#IYsym   IZsym   Zsym\n")
-        self.__write_fort_vars(fid, "case_i", ["iysym", "izsym"], newline=False)
-        self.__write_fort_vars(fid, "case_r", ["zsym"])
-
-        fid.write("#Sref    Cref    Bref\n")
-        self.__write_fort_vars(fid, "case_r", ["sref", "cref", "bref"])
-
-        fid.write("#Xref    Yref    Zref\n")
-        self.__write_fort_vars(fid, "case_r", ["XYZREF"])
-
-        fid.write("#CD0\n")
-        self.__write_fort_vars(fid, "case_r", ["CDREF0"])
-
-        # fid.write(f" {self.get_avl_fort_var('case_r', 'sref')}")
-
-    def __write_banner(self, fid, header, line_width: int = 80):
-        header = " " + header + " "  # pad with spaces
-
-        width = line_width - 1
-
-        banner = f"#{'='*(width)}\n" f"#{header.center(width,'-')}\n" f"#{'='*(width)}\n"
-        fid.write(banner)
-
-        # ======================================================
-        # ------------------- Geometry File --------------------
-        # ======================================================
-
-    def __write_surface(self, fid, surf_name, data):
-        """write a surface to a file"""
-        # TODO add NACA and CLAF keyword support
-
->>>>>>> 378c7bd2
         def __write_data(key_list, newline: bool = True):
             out_str = ""
             for key in key_list:
@@ -1071,10 +864,6 @@
             if newline:
                 out_str += "\n"
 
-<<<<<<< HEAD
-=======
-            print(out_str)
->>>>>>> 378c7bd2
             fid.write(out_str)
 
         # start with the banner
@@ -1127,17 +916,12 @@
             for idx_local_cont_surf, idx_cont_surf in enumerate(data["icontd"][idx_sec]):
                 fid.write(" CONTROL\n")
                 fid.write("#surface   gain xhinge       hvec       SgnDup\n")
-<<<<<<< HEAD
                 fid.write(f" {control_names[idx_cont_surf-1]} ")
-=======
-                fid.write(f" {control_names[idx_cont_surf]} ")
->>>>>>> 378c7bd2
                 fid.write(f" {data['gaind'][idx_sec][idx_local_cont_surf]}")
                 fid.write(f" {data['xhinged'][idx_sec][idx_local_cont_surf]}")
                 vhinge = data["vhinged"][idx_sec][idx_local_cont_surf]
                 fid.write(f" {vhinge[0]:.6f} {vhinge[1]:.6f} {vhinge[2]:.6f}")
                 fid.write(f" {data['refld'][idx_sec][idx_local_cont_surf]}\n")
-<<<<<<< HEAD
 
     def __decodeFortranString(self, fort_string) -> str:
         # TODO: need a more general solution for |S<variable> type
@@ -1159,8 +943,6 @@
             raise TypeError(f"Unable to convert {fort_string} of type {fort_string.dtype} to string")
 
         return py_string
-=======
->>>>>>> 378c7bd2
 
     # Utility functions
     def get_num_surfaces(self) -> int:
@@ -1198,10 +980,6 @@
         """Undoes the _createFotranStringArray"""
         strList = []
 
-<<<<<<< HEAD
-=======
-
->>>>>>> 378c7bd2
         if fortArray.size == 1:
             # we must handle the 0-d array case sperately
             return self.__decodeFortranString(fortArray[()])
@@ -1213,7 +991,6 @@
 
         return strList
 
-<<<<<<< HEAD
     # Derivative routines
     def get_constraint_ad_seeds(self) -> Dict[str, float]:
         con_seeds = {}
@@ -1481,30 +1258,6 @@
         return con_seeds, geom_seeds, gamma_seeds
 
     def scipy_solve():
-=======
-    def __decodeFortranString(self, fort_string) -> str:
-        # TODO: need a more general solution for |S<variable> type
-
-        if fort_string.dtype == np.dtype("|S0"):
-            # there are no characters in the sting to add
-            return ""
-        if fort_string.dtype == np.dtype("|S1"):
-            py_string = b"".join(fort_string).decode().strip()
-        elif fort_string.dtype == np.dtype("<U1"):
-            py_string = "".join(fort_string).strip()
-        elif fort_string.dtype == np.dtype("|S16"):
-            py_string = fort_string.decode().strip()
-        elif fort_string.dtype == np.dtype("|S40"):
-            py_string = fort_string.decode().strip()
-        elif fort_string.dtype == np.dtype("|S80"):
-            py_string = fort_string.decode().strip()
-        else:
-            raise TypeError(f"Unable to convert {fort_string} of type {fort_string.dtype} to string")
-
-        return py_string
-
-    def solve():
->>>>>>> 378c7bd2
         """
         use scipy's linear solves to solve the system of equations.
         """

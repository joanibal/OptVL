--- conflicted
+++ resolved
@@ -1,11 +1,6 @@
 from optvl import OVLSolver
 import numpy as np
-<<<<<<< HEAD
 ovl = OVLSolver(geo_file="../geom_files/aircraft.avl", debug=False)
-=======
-
-ovl = OVLSolver(geo_file="aircraft.avl", debug=False)
->>>>>>> d60637aa
 
 # set the angle of attack
 ovl.set_variable("alpha", 0.00)
@@ -23,11 +18,7 @@
     ovl.execute_run()
     run_data = ovl.get_total_forces()
     print(
-<<<<<<< HEAD
         f' {alpha:10.6f}   {run_data["CL"]:10.6f}   {run_data["CD"]:10.6f}   {run_data["CDi"]:10.6f}   {run_data["CDv"]:10.6f}   {run_data["Cm"]:10.6f}'
-=======
-        f" {alpha:10.6f}   {run_data['CL']:10.6f}   {run_data['CD']:10.6f}   {run_data['CDi']:10.6f}   {run_data['CDv']:10.6f}   {run_data['CM']:10.6f}"
->>>>>>> d60637aa
     )
 
 ovl.set_variable("alpha", 0.00)
@@ -39,11 +30,7 @@
     ovl.execute_run()
     run_data = ovl.get_total_forces()
     print(
-<<<<<<< HEAD
         f' {beta:10.6f}   {run_data["CL"]:10.6f}   {run_data["CD"]:10.6f}   {run_data["CDi"]:10.6f}   {run_data["CDv"]:10.6f}   {run_data["Cm"]:10.6f}'
-=======
-        f" {beta:10.6f}   {run_data['CL']:10.6f}   {run_data['CD']:10.6f}   {run_data['CDi']:10.6f}   {run_data['CDv']:10.6f}   {run_data['CM']:10.6f}"
->>>>>>> d60637aa
     )
 
 ovl.set_variable("beta", 0.00)
@@ -55,11 +42,7 @@
     ovl.execute_run()
     run_data = ovl.get_total_forces()
     print(
-<<<<<<< HEAD
         f' {mach:10.6f}   {run_data["CL"]:10.6f}   {run_data["CD"]:10.6f}   {run_data["CDi"]:10.6f}   {run_data["CDv"]:10.6f}   {run_data["Cm"]:10.6f}'
-=======
-        f" {mach:10.6f}   {run_data['CL']:10.6f}   {run_data['CD']:10.6f}   {run_data['CDi']:10.6f}   {run_data['CDv']:10.6f}   {run_data['CM']:10.6f}"
->>>>>>> d60637aa
     )
 
 
@@ -71,9 +54,5 @@
     run_data = ovl.get_total_forces()
     alpha = ovl.get_parameter("alpha")
     print(
-<<<<<<< HEAD
         f' {alpha:10.6f}   {run_data["CL"]:10.6f}   {run_data["CD"]:10.6f}   {run_data["CDi"]:10.6f}   {run_data["CDv"]:10.6f}   {run_data["Cm"]:10.6f}'
-=======
-        f" {alpha:10.6f}   {run_data['CL']:10.6f}   {run_data['CD']:10.6f}   {run_data['CDi']:10.6f}   {run_data['CDv']:10.6f}   {run_data['CM']:10.6f}"
->>>>>>> d60637aa
     )
from optvl import OVLSolver
import numpy as np
import matplotlib.pyplot as plt

<<<<<<< HEAD
ovl = OVLSolver(geo_file="../geom_files/aircraft.avl", debug=False)
ovl.set_variable('alpha', 5.0)
ovl.set_variable('beta', 10.0)
=======
ovl = OVLSolver(geo_file="aircraft.avl", debug=False)
ovl.set_constraint("alpha", 5.0)
ovl.set_constraint("beta", 10.0)
>>>>>>> d60637aa
ovl.execute_run()

# keys-start
strip_data = ovl.get_strip_forces()
first_surf = list(strip_data.keys())[0]
print(strip_data[first_surf].keys())
# keys-end

for surf_key in strip_data:
    span_distance = strip_data[surf_key]["Y LE"]
    plt.plot(span_distance, strip_data[surf_key]["chord"], color="blue")
    plt.plot(span_distance, strip_data[surf_key]["twist"], color="red")

plt.legend(["chord", "twist"])
plt.title("geometric spanwise data")
plt.xlabel("spanwise position")
plt.show()

for surf_key in strip_data:
    span_distance = strip_data[surf_key]["Y LE"]
    plt.plot(span_distance, strip_data[surf_key]["lift dist"], color="blue")
    plt.plot(span_distance, strip_data[surf_key]["CL"], color="red")
    plt.plot(span_distance, strip_data[surf_key]["CL perp"], color="firebrick", linestyle="--")

plt.legend(["lift dist", "CL", "CL perp."])
plt.title("lift spanwise data")
plt.xlabel("spanwise position")
plt.show()


strip_data = ovl.get_strip_forces()
for surf_key in strip_data:
<<<<<<< HEAD
    span_distance = strip_data[surf_key]['Y LE']
    plt.plot(span_distance, strip_data[surf_key]['Cn'], color='C0')
    plt.plot(span_distance, strip_data[surf_key]['Cl'], color='C1')
=======
    span_distance = strip_data[surf_key]["Y LE"]
    plt.plot(span_distance, strip_data[surf_key]["CN"], color="C0")
    plt.plot(span_distance, strip_data[surf_key]["CR"], color="C1")
>>>>>>> d60637aa

plt.legend(["roll distribution", "yaw distribution"])
plt.title("roll and yaw spanwise data")
plt.xlabel("spanwise position")
plt.show()<|MERGE_RESOLUTION|>--- conflicted
+++ resolved
@@ -2,15 +2,9 @@
 import numpy as np
 import matplotlib.pyplot as plt
 
-<<<<<<< HEAD
 ovl = OVLSolver(geo_file="../geom_files/aircraft.avl", debug=False)
-ovl.set_variable('alpha', 5.0)
-ovl.set_variable('beta', 10.0)
-=======
-ovl = OVLSolver(geo_file="aircraft.avl", debug=False)
-ovl.set_constraint("alpha", 5.0)
-ovl.set_constraint("beta", 10.0)
->>>>>>> d60637aa
+ovl.set_variable("alpha", 5.0)
+ovl.set_variable("beta", 10.0)
 ovl.execute_run()
 
 # keys-start
@@ -43,15 +37,9 @@
 
 strip_data = ovl.get_strip_forces()
 for surf_key in strip_data:
-<<<<<<< HEAD
-    span_distance = strip_data[surf_key]['Y LE']
-    plt.plot(span_distance, strip_data[surf_key]['Cn'], color='C0')
-    plt.plot(span_distance, strip_data[surf_key]['Cl'], color='C1')
-=======
     span_distance = strip_data[surf_key]["Y LE"]
-    plt.plot(span_distance, strip_data[surf_key]["CN"], color="C0")
-    plt.plot(span_distance, strip_data[surf_key]["CR"], color="C1")
->>>>>>> d60637aa
+    plt.plot(span_distance, strip_data[surf_key]["Cn"], color="C0")
+    plt.plot(span_distance, strip_data[surf_key]["Cl"], color="C1")
 
 plt.legend(["roll distribution", "yaw distribution"])
 plt.title("roll and yaw spanwise data")

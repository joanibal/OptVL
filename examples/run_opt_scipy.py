"""A scipy based optimization to trim an aircraft for an aicraft using optvl"""

import numpy as np
from scipy.optimize import minimize
from optvl import OVLSolver

ovl_solver = OVLSolver(geo_file="../geom_files/aircraft.avl", debug=False)

# setup OptVL
ovl_solver.set_parameter("Mach", 0.0)

<<<<<<< HEAD
# obj-start
# Define your custom objective function with outputs from OptVL
def objective_function(x):
    ovl_solver.set_control_deflection("Elevator", x[0])
    ovl_solver.set_surface_params({"Wing":{"aincs":x[1:]}})
    
=======

# Define your custom objective function with outputs from OptVL
def objective_function(x):
    ovl_solver.set_constraint("Elevator", x[0])
    ovl_solver.set_surface_params({"Wing": {"aincs": x[1:]}})

>>>>>>> d60637aa
    ovl_solver.execute_run()
    cd = ovl_solver.get_total_forces()["CD"]
    print(x, cd)

    return cd
<<<<<<< HEAD
# obj-end
# objgrad-start
def objective_gradient(x):
    # Partial derivatives of the objective_function
    
    # we are trusting that the design variables have already been applied 
    # and propogated through by the objective_function. 
    
    ovl_solver.set_control_deflection("Elevator", x[0])
    ovl_solver.set_surface_params({"Wing":{"aincs":x[1:]}})
    
=======


def objective_gradient(x):
    # Partial derivatives of the objective_function

    # we are trusting that the design variables have already been applied
    # and propogated through by the objective_function.

    ovl_solver.set_constraint("Elevator", x[0])
    ovl_solver.set_surface_params({"Wing": {"aincs": x[1:]}})

>>>>>>> d60637aa
    ovl_solver.execute_run()

    sens = ovl_solver.execute_run_sensitivities(["CD"])
    dcd_dele = sens["CD"]["Elevator"]
    dcd_daincs = sens["CD"]["Wing"]["aincs"]

    # concatinate the two and return the derivs
    return np.concatenate(([dcd_dele], dcd_daincs))
# objgrad-end

# eq-start
# Define equality constraint: h(x) = 0
def eq_constraint(x):
<<<<<<< HEAD
    ovl_solver.set_control_deflection("Elevator", x[0])
    ovl_solver.set_surface_params({"Wing":{"aincs":x[1:]}})
=======
    ovl_solver.set_constraint("Elevator", x[0])
    ovl_solver.set_surface_params({"Wing": {"aincs": x[1:]}})
>>>>>>> d60637aa

    ovl_solver.execute_run()

    # the objective must always be run first
    coeff = ovl_solver.get_total_forces()

    cl_target = 1.5
    cm_target = 0.0

<<<<<<< HEAD
    cl_con = coeff['CL'] - cl_target
    cm_con = coeff['Cm'] - cm_target

    return np.array([cl_con, cm_con])
# eq-end
# eqgrad-start
# Define the gradient of the equality constraint
def eq_constraint_jac(x):
    sens = ovl_solver.execute_run_sensitivities(['CL', 'Cm'])
    dcl_dele = sens['CL']['Elevator']
    dcl_daincs = sens['CL']['Wing']['aincs']
    dcl_dx = np.concatenate(([dcl_dele], dcl_daincs))
    
    dcm_dele = sens['Cm']['Elevator']
    dcm_daincs = sens['Cm']['Wing']['aincs']
=======
    cl_con = coeff["CL"] - cl_target
    cm_con = coeff["CM"] - cm_target

    return np.array([cl_con, cm_con])


# Define the gradient of the equality constraint
def eq_constraint_jac(x):
    sens = ovl_solver.execute_run_sensitivities(["CL", "CM"])
    dcl_dele = sens["CL"]["Elevator"]
    dcl_daincs = sens["CL"]["Wing"]["aincs"]
    dcl_dx = np.concatenate(([dcl_dele], dcl_daincs))

    dcm_dele = sens["CM"]["Elevator"]
    dcm_daincs = sens["CM"]["Wing"]["aincs"]
>>>>>>> d60637aa
    dcm_dx = np.concatenate(([dcm_dele], dcm_daincs))

    # concatinate the two and return the derivs
    return np.array([dcl_dx, dcm_dx])
# eqgrad-end


num_sec = 5
# Initial guess for the variables
x0 = np.zeros(1 + num_sec)

# Define constraints with their gradients
constraints = [
    {"type": "eq", "fun": eq_constraint, "jac": eq_constraint_jac},  # Equality constraint
]

# Call the minimize function with constraints and their gradients
result = minimize(
    fun=objective_function,  # The objective function to minimize
    jac=objective_gradient,  # The gradient function of the objective
    x0=x0,  # Initial guess
    constraints=constraints,  # Constraints with gradients
    method="SLSQP",  # Optimization method that supports constraints
    options={"disp": True},  # Display convergence messages
    tol=1e-10,
)

# Print the result
print("Optimization result:")
opt_x = result.x
print(f"Elevator: {opt_x[0]}")
print(f"Wing twist: {opt_x[1:]}")
print(f"Final CD: {result.fun}")  # Final value of the objective function<|MERGE_RESOLUTION|>--- conflicted
+++ resolved
@@ -9,51 +9,31 @@
 # setup OptVL
 ovl_solver.set_parameter("Mach", 0.0)
 
-<<<<<<< HEAD
+
 # obj-start
 # Define your custom objective function with outputs from OptVL
 def objective_function(x):
     ovl_solver.set_control_deflection("Elevator", x[0])
-    ovl_solver.set_surface_params({"Wing":{"aincs":x[1:]}})
-    
-=======
-
-# Define your custom objective function with outputs from OptVL
-def objective_function(x):
-    ovl_solver.set_constraint("Elevator", x[0])
     ovl_solver.set_surface_params({"Wing": {"aincs": x[1:]}})
 
->>>>>>> d60637aa
     ovl_solver.execute_run()
     cd = ovl_solver.get_total_forces()["CD"]
     print(x, cd)
 
     return cd
-<<<<<<< HEAD
+
+
 # obj-end
 # objgrad-start
-def objective_gradient(x):
-    # Partial derivatives of the objective_function
-    
-    # we are trusting that the design variables have already been applied 
-    # and propogated through by the objective_function. 
-    
-    ovl_solver.set_control_deflection("Elevator", x[0])
-    ovl_solver.set_surface_params({"Wing":{"aincs":x[1:]}})
-    
-=======
-
-
 def objective_gradient(x):
     # Partial derivatives of the objective_function
 
     # we are trusting that the design variables have already been applied
     # and propogated through by the objective_function.
 
-    ovl_solver.set_constraint("Elevator", x[0])
+    ovl_solver.set_control_deflection("Elevator", x[0])
     ovl_solver.set_surface_params({"Wing": {"aincs": x[1:]}})
 
->>>>>>> d60637aa
     ovl_solver.execute_run()
 
     sens = ovl_solver.execute_run_sensitivities(["CD"])
@@ -62,18 +42,16 @@
 
     # concatinate the two and return the derivs
     return np.concatenate(([dcd_dele], dcd_daincs))
+
+
 # objgrad-end
+
 
 # eq-start
 # Define equality constraint: h(x) = 0
 def eq_constraint(x):
-<<<<<<< HEAD
     ovl_solver.set_control_deflection("Elevator", x[0])
-    ovl_solver.set_surface_params({"Wing":{"aincs":x[1:]}})
-=======
-    ovl_solver.set_constraint("Elevator", x[0])
     ovl_solver.set_surface_params({"Wing": {"aincs": x[1:]}})
->>>>>>> d60637aa
 
     ovl_solver.execute_run()
 
@@ -83,43 +61,29 @@
     cl_target = 1.5
     cm_target = 0.0
 
-<<<<<<< HEAD
-    cl_con = coeff['CL'] - cl_target
-    cm_con = coeff['Cm'] - cm_target
+    cl_con = coeff["CL"] - cl_target
+    cm_con = coeff["Cm"] - cm_target
 
     return np.array([cl_con, cm_con])
+
+
 # eq-end
 # eqgrad-start
 # Define the gradient of the equality constraint
 def eq_constraint_jac(x):
-    sens = ovl_solver.execute_run_sensitivities(['CL', 'Cm'])
-    dcl_dele = sens['CL']['Elevator']
-    dcl_daincs = sens['CL']['Wing']['aincs']
-    dcl_dx = np.concatenate(([dcl_dele], dcl_daincs))
-    
-    dcm_dele = sens['Cm']['Elevator']
-    dcm_daincs = sens['Cm']['Wing']['aincs']
-=======
-    cl_con = coeff["CL"] - cl_target
-    cm_con = coeff["CM"] - cm_target
-
-    return np.array([cl_con, cm_con])
-
-
-# Define the gradient of the equality constraint
-def eq_constraint_jac(x):
-    sens = ovl_solver.execute_run_sensitivities(["CL", "CM"])
+    sens = ovl_solver.execute_run_sensitivities(["CL", "Cm"])
     dcl_dele = sens["CL"]["Elevator"]
     dcl_daincs = sens["CL"]["Wing"]["aincs"]
     dcl_dx = np.concatenate(([dcl_dele], dcl_daincs))
 
-    dcm_dele = sens["CM"]["Elevator"]
-    dcm_daincs = sens["CM"]["Wing"]["aincs"]
->>>>>>> d60637aa
+    dcm_dele = sens["Cm"]["Elevator"]
+    dcm_daincs = sens["Cm"]["Wing"]["aincs"]
     dcm_dx = np.concatenate(([dcm_dele], dcm_daincs))
 
     # concatinate the two and return the derivs
     return np.array([dcl_dx, dcm_dx])
+
+
 # eqgrad-end
 
 

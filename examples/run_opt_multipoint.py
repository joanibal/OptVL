"""A openmdao based optimization for an aicraft using optvl"""

import openmdao.api as om
from optvl import OVLSolver, OVLGroup
import argparse
import numpy as np

parser = argparse.ArgumentParser()
parser.add_argument("--record", default=False, action="store_true")
parser.add_argument("--plot_opt_hist", default=False, action="store_true")
args = parser.parse_args()


class Top(om.Group):
    def setup(self):
        # add independent var comps to hold design variables
        self.add_subsystem("flt_cond_dvs", om.IndepVarComp())
        self.add_subsystem("geom_dvs", om.IndepVarComp())
        self.add_subsystem("con_surf_dvs", om.IndepVarComp())
<<<<<<< HEAD
        
        self.add_subsystem("perturbed_flt_cond", om.ExecComp(['ptb_alpha=alpha+0.1'], units='deg'))
        
        self.add_subsystem("cruise_avl", OVLGroup(geom_file="../geom_files/aircraft.avl", mass_file="../geom_files/aircraft.mass", output_stability_derivs=True))
        self.add_subsystem("perturbed_cruise_avl", OVLGroup(geom_file="../geom_files/aircraft.avl", mass_file="../geom_files/aircraft.mass"))
        
=======

        self.add_subsystem("perturbed_flt_cond", om.ExecComp(["ptb_alpha=alpha+0.1"], units="deg"))

        self.add_subsystem(
            "cruise_avl", OVLGroup(geom_file="aircraft.avl", mass_file="aircraft.mass", output_stability_derivs=True)
        )
        self.add_subsystem("perturbed_cruise_avl", OVLGroup(geom_file="aircraft.avl", mass_file="aircraft.mass"))

>>>>>>> d60637aa
    def configure(self):
        # add the flight flt_condition inputs as possible design variables
        # BUT perturb the alpha passed into perturbed_cruise_avl
        self.flt_cond_dvs.add_output("alpha", val=0.0, units="deg")
        self.flt_cond_dvs.add_output("beta", val=0.0, units="deg")
        self.connect("flt_cond_dvs.alpha", "cruise_avl.alpha")
        self.connect("flt_cond_dvs.beta", ["cruise_avl.beta", "perturbed_cruise_avl.beta"])

        self.connect("flt_cond_dvs.alpha", "perturbed_flt_cond.alpha")
        self.connect("perturbed_flt_cond.ptb_alpha", "perturbed_cruise_avl.alpha")

        # add all the geometric inputs as possible design variables
        # Connect the values of each cruise compoenent
        geom_inputs = self.cruise_avl.solver.list_inputs(tags="geom", val=True, units=True, out_stream=None)
        for geom_input in geom_inputs:
            meta_data = geom_input[1]
            units = meta_data["units"]
            promoted_name = meta_data["prom_name"]
            # get the initail values from the component otherwise it would be set to all 1's
            val = meta_data["val"]
            self.geom_dvs.add_output(promoted_name, val=val, units=units)

            cruise_name = f"{self.cruise_avl.name}.{promoted_name}"
            ptb_cruise_name = f"{self.perturbed_cruise_avl.name}.{promoted_name}"
            self.connect(f"geom_dvs.{promoted_name}", cruise_name)
            self.connect(f"geom_dvs.{promoted_name}", ptb_cruise_name)

        # add all the control surface inputs as possible design variables
        # Connect the values of each cruise compoenent
        con_surf_inputs = self.cruise_avl.solver.list_inputs(tags="con_surf", val=True, units=True, out_stream=None)
        for con_surf_input in con_surf_inputs:
            meta_data = con_surf_input[1]
            units = meta_data["units"]
            promoted_name = meta_data["prom_name"]
            # get the initail values from the component otherwise it would be set to all 1's
            val = meta_data["val"]
            self.con_surf_dvs.add_output(promoted_name, val=val, units=units)

            cruise_name = f"{self.cruise_avl.name}.{promoted_name}"
            ptb_cruise_name = f"{self.perturbed_cruise_avl.name}.{promoted_name}"
            self.connect(f"con_surf_dvs.{promoted_name}", cruise_name)
            self.connect(f"con_surf_dvs.{promoted_name}", ptb_cruise_name)


model = Top()

# look at vlm_mp_opt.html to see all the design variables and add them here
idx_sec = 4  # idx of the last section
model.add_design_var("geom_dvs.Wing:zles", indices=[idx_sec], lower=0, upper=1)  # tip dihedral
model.add_design_var("geom_dvs.Wing:aincs", lower=-10, upper=10)
model.add_design_var("flt_cond_dvs.alpha", lower=-10, upper=10)
model.add_design_var("con_surf_dvs.Elevator", lower=-10, upper=10)

# the outputs of AVL can be used as contraints
model.add_constraint("cruise_avl.CL", equals=1.5)
model.add_constraint("cruise_avl.Cm", equals=0.0)

<<<<<<< HEAD
model.add_constraint("perturbed_cruise_avl.Cm", upper=-1e-3) # make sure that dCM_dAlpha is less than 0 for static stability
=======
model.add_constraint(
    "perturbed_cruise_avl.CM", upper=-1e-3
)  # make sure that dCM_dAlpha is less than 0 for static stability
>>>>>>> d60637aa

model.add_objective("cruise_avl.CD", ref=1e-2)
# Some variables (like chord, dihedral, x and z leading edge position) can lead to local minimum.
# To help fix this add a contraint that keeps the variable monotonic

prob = om.Problem(model)

prob.driver = om.ScipyOptimizeDriver()
prob.driver.options["optimizer"] = "SLSQP"
prob.driver.options["debug_print"] = ["desvars", "ln_cons", "nl_cons", "objs"]
prob.driver.options["tol"] = 1e-6
prob.driver.options["disp"] = True
prob.driver.options["maxiter"] = 100

if args.record:
    case_recorder_file = "om_opt_hist.db"
    recorder = om.SqliteRecorder(case_recorder_file)
    prob.driver.add_recorder(recorder)

    prob.driver.recording_options["record_desvars"] = True
    prob.driver.recording_options["record_responses"] = True
    prob.driver.recording_options["record_objectives"] = True
    prob.driver.recording_options["record_constraints"] = True

prob.setup(mode="rev")
om.n2(prob, show_browser=False, outfile="vlm_mp_opt.html")

prob.run_driver()
# do this instead if you want to check derivatives
# prob.run_model()
# prob.check_totals()

prob.model.cruise_avl.solver.ovl.write_geom_file("opt_airplane_mp.avl")

if args.plot_opt_hist and args.record:
    import matplotlib.pyplot as plt

    cr = om.CaseReader(case_recorder_file)

    driver_cases = cr.list_cases("driver", out_stream=None)

    num_iters = len(driver_cases)

    case = cr.get_case(driver_cases[0])

    obj_data = case.get_objectives()
    con_data = case.get_constraints()

    # set the contraint values to save
    case = cr.get_case(driver_cases[0])

    for idx_iter in range(1, num_iters):
        case = cr.get_case(driver_cases[idx_iter])
        obj_data_iter = case.get_objectives()
        for obj_key in obj_data_iter:
            obj_data[obj_key] = np.append(obj_data[obj_key], obj_data_iter[obj_key])
            print(idx_iter, obj_key, obj_data_iter[obj_key])

        con_data_iter = case.get_constraints()
        for con_key in con_data_iter:
            con_data[con_key] = np.append(con_data[con_key], con_data_iter[con_key])
            print(idx_iter, con_key, con_data_iter[con_key])

    # Prepare x-axis data - iterations
    iterations = np.arange(num_iters)

    # Create the plot
    fig, (ax1, ax2) = plt.subplots(2, 1, sharex=True)

    # Plotting objectives
    for key, values in obj_data.items():
        ax1.plot(iterations, values, label=key)

    # Adding legend and labels
    ax1.set_ylabel("Objective Values")
    ax1.legend()
    ax1.set_title("Objective Data Over Iterations")

    # Plotting constraints
    for key, values in con_data.items():
        ax2.plot(iterations, values, label=key)

    # Adding legend and labels
    ax2.set_ylabel("Constraint Values")
    ax2.legend()
    ax2.set_title("Constraint Data Over Iterations")

    # Setting common x-axis label
    plt.xlabel("Iterations")

    # Adjust layout and show plot
    plt.tight_layout()
    plt.show()<|MERGE_RESOLUTION|>--- conflicted
+++ resolved
@@ -17,23 +17,22 @@
         self.add_subsystem("flt_cond_dvs", om.IndepVarComp())
         self.add_subsystem("geom_dvs", om.IndepVarComp())
         self.add_subsystem("con_surf_dvs", om.IndepVarComp())
-<<<<<<< HEAD
-        
-        self.add_subsystem("perturbed_flt_cond", om.ExecComp(['ptb_alpha=alpha+0.1'], units='deg'))
-        
-        self.add_subsystem("cruise_avl", OVLGroup(geom_file="../geom_files/aircraft.avl", mass_file="../geom_files/aircraft.mass", output_stability_derivs=True))
-        self.add_subsystem("perturbed_cruise_avl", OVLGroup(geom_file="../geom_files/aircraft.avl", mass_file="../geom_files/aircraft.mass"))
-        
-=======
 
         self.add_subsystem("perturbed_flt_cond", om.ExecComp(["ptb_alpha=alpha+0.1"], units="deg"))
 
         self.add_subsystem(
-            "cruise_avl", OVLGroup(geom_file="aircraft.avl", mass_file="aircraft.mass", output_stability_derivs=True)
+            "cruise_avl",
+            OVLGroup(
+                geom_file="../geom_files/aircraft.avl",
+                mass_file="../geom_files/aircraft.mass",
+                output_stability_derivs=True,
+            ),
         )
-        self.add_subsystem("perturbed_cruise_avl", OVLGroup(geom_file="aircraft.avl", mass_file="aircraft.mass"))
+        self.add_subsystem(
+            "perturbed_cruise_avl",
+            OVLGroup(geom_file="../geom_files/aircraft.avl", mass_file="../geom_files/aircraft.mass"),
+        )
 
->>>>>>> d60637aa
     def configure(self):
         # add the flight flt_condition inputs as possible design variables
         # BUT perturb the alpha passed into perturbed_cruise_avl
@@ -91,13 +90,9 @@
 model.add_constraint("cruise_avl.CL", equals=1.5)
 model.add_constraint("cruise_avl.Cm", equals=0.0)
 
-<<<<<<< HEAD
-model.add_constraint("perturbed_cruise_avl.Cm", upper=-1e-3) # make sure that dCM_dAlpha is less than 0 for static stability
-=======
 model.add_constraint(
-    "perturbed_cruise_avl.CM", upper=-1e-3
+    "perturbed_cruise_avl.Cm", upper=-1e-3
 )  # make sure that dCM_dAlpha is less than 0 for static stability
->>>>>>> d60637aa
 
 model.add_objective("cruise_avl.CD", ref=1e-2)
 # Some variables (like chord, dihedral, x and z leading edge position) can lead to local minimum.

"""
Example script to find the maximum lift coefficient (CL_max) of an aircraft
using the critical section method with Scipy's SLSQP optimizer and OptVL.

In the critical section method, the aircraft is considered to begin stalling,
and its current CL is taken as CL_max, when any chord-wise section's local
lift coefficient (Cl_sectional) exceeds a predefined maximum value (Cl_max_sectional).
This script varies the aircraft's angle of attack (alpha) to maximize the
total CL while ensuring no sectional Cl goes above 1.75.
"""

import numpy as np
from scipy.optimize import minimize
from optvl import OVLSolver
import matplotlib.pyplot as plt

# Initialize OptVL solver
<<<<<<< HEAD
geo_file = "aircraft.avl" 
ovl_solver = OVLSolver(geo_file="../geom_files/aircraft.avl", debug=False)
=======
geo_file = "aircraft.avl"
ovl_solver = OVLSolver(geo_file=geo_file, debug=False)
>>>>>>> d60637aa


# Set Mach number for the analysis
ovl_solver.set_parameter("Mach", 0.0)


def objective_function(dvs):
    """
    Calculates the negative of the total lift coefficient (CL) for a given angle of attack.
    Scipy's minimize function tries to minimize this value.
    """
<<<<<<< HEAD
    alpha = dvs[0] 
    ovl_solver.set_variable("alpha", alpha) 
    def_elev = dvs[1]
    ovl_solver.set_control_deflection("Elevator", def_elev) 
    
=======
    alpha = dvs[0]
    ovl_solver.set_constraint("alpha", alpha)
    def_elev = dvs[1]
    ovl_solver.set_constraint("Elevator", def_elev)

>>>>>>> d60637aa
    ovl_solver.execute_run()

    total_forces = ovl_solver.get_total_forces()
    cl = total_forces["CL"]
    print(f"Objective: Alpha={alpha:.4f} deg, CL={cl:.4f}")

    return -cl  # Scipy minimizes, so return negative CL to maximize CL


def cl_con(dvs):
    """
    Ensures that no sectional lift coefficient (Cl) exceeds 1.75.
    Returns a value >= 0 if the constraint is met (1.75 - max_cl_sectional).
    """
    alpha = dvs[0]
    ovl_solver.set_variable("alpha", alpha)
    def_elev = dvs[1]
<<<<<<< HEAD
    ovl_solver.set_control_deflection("Elevator", def_elev) 
=======
    ovl_solver.set_constraint("Elevator", def_elev)
>>>>>>> d60637aa
    ovl_solver.execute_run()

    strip_forces = ovl_solver.get_strip_forces()
    sectional_cls = strip_forces["Wing"]["CL"]

    sectional_cls_limit = np.ones_like(sectional_cls) * 1.75

    con_values = sectional_cls_limit - sectional_cls

    return con_values


def cm_con(dvs):
    alpha = dvs[0]
    ovl_solver.set_variable("alpha", alpha)
    def_elev = dvs[1]
<<<<<<< HEAD
    ovl_solver.set_control_deflection("Elevator", def_elev) 
    ovl_solver.execute_run()
    
    cm = ovl_solver.get_total_forces()['Cm']
    
=======
    ovl_solver.set_constraint("Elevator", def_elev)
    ovl_solver.execute_run()

    cm = ovl_solver.get_total_forces()["CM"]

>>>>>>> d60637aa
    return cm


# Initial guess for design variables
x0 = np.array([10.0, 0])

constraints = [{"type": "ineq", "fun": cl_con}, {"type": "eq", "fun": cm_con}]

# Run the optimization using SLSQP
# - If we don't supply gradients then the optimizer will use finite difference
# - Since we only have a few design variables it is fine to use finite difference in this case.
print("\nStarting optimization...")
result = minimize(
    fun=objective_function,  # Objective function to minimize
    x0=x0,  # Initial guess
    method="SLSQP",  # Sequential Least Squares Programming
    constraints=constraints,  # Constraints definition
    options={"disp": True, "ftol": 1e-6},  # Display convergence and set tolerance
)

if result.success:
    print("Optimization successful!")
else:
    print("Something went wrong in the optimization!")

# --- Results and Verification ---

optimized_alpha = result.x[0]
optimized_def_elev = result.x[1]
calculated_cl_max = -result.fun

print(f"Optimized Angle of Attack: {optimized_alpha:.4f} degrees")
print(f"Optimized Elevator deflection: {optimized_def_elev:.4f} degrees")

print(f"Calculated CL_max from optimizer: {calculated_cl_max:.4f}")  # Objective was -CL

# Verification run at the optimized alpha to double-check AVL results
print("\nVerification run at optimized alpha:")
ovl_solver.set_variable("alpha", optimized_alpha)
ovl_solver.set_control_deflection("Elevator", optimized_def_elev)


# Recalculate max sectional Cl at the optimal alpha for verification
ovl_solver.execute_run()
total_forces_verify = ovl_solver.get_total_forces()
<<<<<<< HEAD
cl_verify = total_forces_verify['CL']
cd_verify = total_forces_verify['CD'] 
cm_verify = total_forces_verify['Cm']
=======
cl_verify = total_forces_verify["CL"]
cd_verify = total_forces_verify["CD"]
cm_verify = total_forces_verify["CM"]
>>>>>>> d60637aa
strip_forces = ovl_solver.get_strip_forces()
sectional_cls = strip_forces["Wing"]["CL"]
y_le = strip_forces["Wing"]["Y LE"]


print(f"  Total CL from verification run: {cl_verify:.4f}")
print(f"  Total CD from verification run: {cd_verify:.4f}")
print(f"  Total Cm from verification run: {cm_verify:.4f}")
print(f"  Maximum sectional Cl from verification run: {np.max(sectional_cls):.4f} (Constraint: <= 1.75)")

# --- Plotting Span-wise Cl Distribution ---
plt.figure(figsize=(10, 6))

plt.plot(y_le, sectional_cls, label="sectional Cl")
plt.axhline(y=1.75, color="r", linestyle="--", label="Max Sectional Cl (1.75)")

plt.xlabel("Span-wise location (Y coordinate of LE strip)")
plt.ylabel("Sectional Lift Coefficient (Cl)")
plt.title(f"Span-wise Cl Distribution at Alpha = {optimized_alpha:.2f} deg (CL_max = {cl_verify:.3f})")
plt.legend()
plt.grid(True)
plt.show()<|MERGE_RESOLUTION|>--- conflicted
+++ resolved
@@ -15,13 +15,8 @@
 import matplotlib.pyplot as plt
 
 # Initialize OptVL solver
-<<<<<<< HEAD
 geo_file = "aircraft.avl" 
 ovl_solver = OVLSolver(geo_file="../geom_files/aircraft.avl", debug=False)
-=======
-geo_file = "aircraft.avl"
-ovl_solver = OVLSolver(geo_file=geo_file, debug=False)
->>>>>>> d60637aa
 
 
 # Set Mach number for the analysis
@@ -33,19 +28,11 @@
     Calculates the negative of the total lift coefficient (CL) for a given angle of attack.
     Scipy's minimize function tries to minimize this value.
     """
-<<<<<<< HEAD
     alpha = dvs[0] 
     ovl_solver.set_variable("alpha", alpha) 
     def_elev = dvs[1]
     ovl_solver.set_control_deflection("Elevator", def_elev) 
     
-=======
-    alpha = dvs[0]
-    ovl_solver.set_constraint("alpha", alpha)
-    def_elev = dvs[1]
-    ovl_solver.set_constraint("Elevator", def_elev)
-
->>>>>>> d60637aa
     ovl_solver.execute_run()
 
     total_forces = ovl_solver.get_total_forces()
@@ -63,11 +50,7 @@
     alpha = dvs[0]
     ovl_solver.set_variable("alpha", alpha)
     def_elev = dvs[1]
-<<<<<<< HEAD
     ovl_solver.set_control_deflection("Elevator", def_elev) 
-=======
-    ovl_solver.set_constraint("Elevator", def_elev)
->>>>>>> d60637aa
     ovl_solver.execute_run()
 
     strip_forces = ovl_solver.get_strip_forces()
@@ -84,19 +67,11 @@
     alpha = dvs[0]
     ovl_solver.set_variable("alpha", alpha)
     def_elev = dvs[1]
-<<<<<<< HEAD
     ovl_solver.set_control_deflection("Elevator", def_elev) 
     ovl_solver.execute_run()
     
     cm = ovl_solver.get_total_forces()['Cm']
     
-=======
-    ovl_solver.set_constraint("Elevator", def_elev)
-    ovl_solver.execute_run()
-
-    cm = ovl_solver.get_total_forces()["CM"]
-
->>>>>>> d60637aa
     return cm
 
 
@@ -142,15 +117,9 @@
 # Recalculate max sectional Cl at the optimal alpha for verification
 ovl_solver.execute_run()
 total_forces_verify = ovl_solver.get_total_forces()
-<<<<<<< HEAD
 cl_verify = total_forces_verify['CL']
 cd_verify = total_forces_verify['CD'] 
 cm_verify = total_forces_verify['Cm']
-=======
-cl_verify = total_forces_verify["CL"]
-cd_verify = total_forces_verify["CD"]
-cm_verify = total_forces_verify["CM"]
->>>>>>> d60637aa
 strip_forces = ovl_solver.get_strip_forces()
 sectional_cls = strip_forces["Wing"]["CL"]
 y_le = strip_forces["Wing"]["Y LE"]

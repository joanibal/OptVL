--- conflicted
+++ resolved
@@ -103,7 +103,14 @@
     )
 ```
 
-<<<<<<< HEAD
+# Parameter sweep example
+
+## taper ratio sweep
+
+
+# Optimization example
+
+## optimize twist distribution
 
 # License
 
@@ -112,14 +119,4 @@
 As a consequence, pyAVL is also distributed under a GLP license via the copyleft principle of the original license. 
 Although, here we update the GLP license to version 3 as allowed by the original license. 
 
-This software includes portions of [NetLib's LAPACK library](https://www.netlib.org/lapack/). LAPACK is a software package provided by University of Tennessee, University of California Berkeley, University of Colorado Denver and NAG Ltd under the modified BSD license.  See the license file in src/lapack/LICENSE.txt for more details.
-=======
-# Parameter sweep example
-
-## taper ratio sweep
-
-
-# Optimization example
-
-## optimize twist distribution
->>>>>>> 1899bfb2
+This software includes portions of [NetLib's LAPACK library](https://www.netlib.org/lapack/). LAPACK is a software package provided by University of Tennessee, University of California Berkeley, University of Colorado Denver and NAG Ltd under the modified BSD license.  See the license file in src/lapack/LICENSE.txt for more details.
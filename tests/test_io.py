--- conflicted
+++ resolved
@@ -17,18 +17,19 @@
 
 
 base_dir = os.path.dirname(os.path.abspath(__file__))  # Path to current folder
-geom_dir = os.path.join(base_dir, '..', 'geom_files')
+geom_dir = os.path.join(base_dir, "..", "geom_files")
 
 geom_file = os.path.join(geom_dir, "aircraft.avl")
 mass_file = os.path.join(geom_dir, "aircraft.mass")
 geom_mod_file = os.path.join(geom_dir, "aircraft_mod.avl")
 geom_output_file = os.path.join(geom_dir, "aircraft_out.avl")
 
-supra_geom_file = os.path.join(geom_dir, 'supra.avl')
+supra_geom_file = os.path.join(geom_dir, "supra.avl")
 rect_geom_file = os.path.join(geom_dir, "rect.avl")
 rect_geom_output_file = os.path.join(geom_dir, "rect_out.avl")
 
 # TODO: add test for expected input output errors
+
 
 class TestInput(unittest.TestCase):
     def tearDown(self):
@@ -49,21 +50,15 @@
 
 
 class TestOutput(unittest.TestCase):
-    
     def tearDown(self):
         # Get the memory usage of the current process using psutil
         process = psutil.Process()
         mb_memory = process.memory_info().rss / (1024 * 1024)  # Convert bytes to MB
         print(f"{self.id():80} Memory usage: {mb_memory:.2f} MB")
 
-    
     def test_write_geom(self):
         """check that the file written by OptVL is the same as the original file"""
-<<<<<<< HEAD
         ovl_solver = OVLSolver(geo_file=supra_geom_file)
-=======
-        ovl_solver = OVLSolver(geo_file="supra.avl")
->>>>>>> d60637aa
         ovl_solver.write_geom_file(geom_output_file)
         baseline_data = ovl_solver.get_surface_params()
         baseline_data_body = ovl_solver.get_body_params()
@@ -108,14 +103,8 @@
         ovl_solver = OVLSolver(geo_file=rect_geom_file)
         ovl_solver.write_geom_file(rect_geom_output_file)
         baseline_data = ovl_solver.get_surface_params(include_paneling=True, include_geom=False)
-<<<<<<< HEAD
-
-        assert baseline_data['Wing']['use surface spacing'] == True
-        
-=======
         assert baseline_data["Wing"]["use surface spacing"]
 
->>>>>>> d60637aa
         del ovl_solver
         ovl_solver = OVLSolver(geo_file=rect_geom_output_file)
         new_data = baseline_data = ovl_solver.get_surface_params()

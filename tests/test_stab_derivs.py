--- conflicted
+++ resolved
@@ -17,7 +17,7 @@
 
 
 base_dir = os.path.dirname(os.path.abspath(__file__))  # Path to current folder
-geom_dir = os.path.join(base_dir, '..', 'geom_files')
+geom_dir = os.path.join(base_dir, "..", "geom_files")
 
 geom_file = os.path.join(geom_dir, "aircraft_L1.avl")
 mass_file = os.path.join(geom_dir, "aircraft.mass")
@@ -84,51 +84,28 @@
         base_data = self.ovl_solver.get_total_forces()
         stab_derivs = self.ovl_solver.get_stab_derivs()
 
-<<<<<<< HEAD
-        con_keys =  ["alpha", "beta", "roll rate", "pitch rate", "yaw rate"]
+        con_keys = ["alpha", "beta", "roll rate", "pitch rate", "yaw rate"]
         func_keys = ["CL", "CD", "CY", "Cl'", "Cm", "Cn'"]
-        
+
         con_to_var = {
             "alpha": "alpha",
             "beta": "beta",
-            "roll rate" : "p'" ,
-            "pitch rate" : "q'" ,
-            "yaw rate" : "r'" ,
+            "roll rate": "p'",
+            "pitch rate": "q'",
+            "yaw rate": "r'",
         }
-        
-=======
-        con_keys = ["alpha", "beta", "roll rate", "pitch rate", "yaw rate"]
-        func_keys = ["CL", "CD", "CY", "CR", "CM", "CN"]
 
->>>>>>> d60637aa
         for con_key in con_keys:
             h = 1e-9
             val = self.ovl_solver.get_constraint(con_key)
             self.ovl_solver.set_variable(con_key, val + h)
             self.ovl_solver.execute_run()
             perb_data = self.ovl_solver.get_total_forces()
-<<<<<<< HEAD
             self.ovl_solver.set_variable(con_key, val)
-            
+
             for func_key in func_keys:
                 key = self.ovl_solver._get_deriv_key(con_to_var[con_key], func_key)
-                ad_dot = stab_derivs[key] 
-                
-                fd_dot = (perb_data[func_key] - base_data[func_key]) / h 
-                
-                if con_key in ['alpha', 'beta']:
-                   fd_dot *= 180/np.pi 
-                   # convert to radians from degrees!
-                
-=======
-            self.ovl_solver.set_constraint(con_key, val)
-
-            for func_key in func_keys:
-                key = self.ovl_solver._get_deriv_key(con_key, func_key)
                 ad_dot = stab_derivs[key]
-
-                if func_key in ["CR", "CN"]:
-                    func_key += " SA"
 
                 fd_dot = (perb_data[func_key] - base_data[func_key]) / h
 
@@ -136,7 +113,6 @@
                     fd_dot *= 180 / np.pi
                     # convert to radians from degrees!
 
->>>>>>> d60637aa
                 # rel_err = np.abs((ad_dot - fd_dot) / (fd_dot + 1e-20))
                 # print(f"{key:5}  | AD:{ad_dot: 5e} FD:{fd_dot: 5e} rel err:{rel_err:.2e}")
 

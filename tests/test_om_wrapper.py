--- conflicted
+++ resolved
@@ -23,34 +23,29 @@
 np.seterr(all="raise")
 
 base_dir = os.path.dirname(os.path.abspath(__file__))  # Path to current folder
-geom_dir = os.path.join(base_dir, '..', 'geom_files')
+geom_dir = os.path.join(base_dir, "..", "geom_files")
 
 geom_file = os.path.join(geom_dir, "aircraft.avl")
 mass_file = os.path.join(geom_dir, "aircraft.mass")
+
 
 class TestOMWrapper(unittest.TestCase):
     def setUp(self):
         self.ovl_solver = OVLSolver(geo_file=geom_file, mass_file=mass_file)
 
         model = om.Group()
-<<<<<<< HEAD
-        model.add_subsystem("ovlsolver", OVLGroup(geom_file=geom_file, mass_file=mass_file, 
-                                                  output_stability_derivs=True,
-                                                  output_body_axis_derivs=True,
-                                                  input_param_vals=True, input_ref_vals=True, input_airfoil_geom=True))
-=======
         model.add_subsystem(
             "ovlsolver",
             OVLGroup(
                 geom_file=geom_file,
                 mass_file=mass_file,
                 output_stability_derivs=True,
+                output_body_axis_derivs=True,
                 input_param_vals=True,
                 input_ref_vals=True,
                 input_airfoil_geom=True,
             ),
         )
->>>>>>> d60637aa
 
         self.prob = om.Problem(model)
 
@@ -96,14 +91,11 @@
                     om_val = prob.get_val(f"ovlsolver.{func}")
                     assert om_val == stab_derivs[func]
 
-<<<<<<< HEAD
                 body_axis_derivs = self.ovl_solver.get_body_axis_derivs()
-                for func in body_axis_derivs:        
+                for func in body_axis_derivs:
                     om_val = prob.get_val(f"ovlsolver.{func}")
                     assert om_val == body_axis_derivs[func]
-    
-=======
->>>>>>> d60637aa
+
     def test_param_setting(self):
         prob = self.prob
         prob.setup(mode="rev")
@@ -132,14 +124,11 @@
                 print(func, om_val, stab_derivs[func])
                 assert om_val == stab_derivs[func]
 
-<<<<<<< HEAD
             body_axis_derivs = self.ovl_solver.get_body_axis_derivs()
-            for func in body_axis_derivs:        
+            for func in body_axis_derivs:
                 om_val = prob.get_val(f"ovlsolver.{func}")
                 assert om_val == body_axis_derivs[func]
-        
-=======
->>>>>>> d60637aa
+
     def test_CL_solve(self):
         prob = self.prob
         cl_star = 1.5
@@ -158,12 +147,6 @@
         om.n2(prob, show_browser=False, outfile="vlm_opt.html")
 
         om_val = prob.get_val("ovlsolver.alpha")
-<<<<<<< HEAD
-        
-        
-=======
-
->>>>>>> d60637aa
         self.ovl_solver.set_trim_condition("CL", cl_star)
         self.ovl_solver.execute_run()
         alpha = self.ovl_solver.get_parameter("alpha")
@@ -190,25 +173,10 @@
         prob.setup(mode="rev")
         prob.run_driver()
         om.n2(prob, show_browser=False, outfile="vlm_opt.html")
-<<<<<<< HEAD
-        
+
         om_val = prob.get_val(f"ovlsolver.alpha")
-        
-        
+
         self.ovl_solver.set_constraint("alpha", "Cm", 0.00)
-        self.ovl_solver.execute_run()
-        alpha = self.ovl_solver.get_parameter("alpha")
-        
-        np.testing.assert_allclose(om_val,
-                            alpha,
-                            rtol=1e-5,
-                            err_msg="solved alpha",
-                        )
-=======
-
-        om_val = prob.get_val("ovlsolver.alpha")
-
-        self.ovl_solver.set_constraint("alpha", 0.00, con_var="Cm pitch moment")
         self.ovl_solver.execute_run()
         alpha = self.ovl_solver.get_parameter("alpha")
 
@@ -218,7 +186,6 @@
             rtol=1e-5,
             err_msg="solved alpha",
         )
->>>>>>> d60637aa
 
     def test_OM_total_derivs(self):
         prob = self.prob
@@ -238,39 +205,21 @@
         prob.model.add_constraint("ovlsolver.dCL/dalpha", equals=-dcl_dalpha_star)
         prob.model.add_constraint("ovlsolver.dCl/dp", equals=-dcl_dalpha_star)
         prob.model.add_objective("ovlsolver.CD", scaler=1e3)
-<<<<<<< HEAD
         prob.model.add_objective("ovlsolver.Cm", scaler=1e3)
-        prob.setup(mode='rev')
+        prob.setup(mode="rev")
         prob.run_model()
         om.n2(prob, show_browser=False, outfile="vlm_opt.html")
-        deriv_err = prob.check_totals(step=1e-7, form='central')
+        deriv_err = prob.check_totals(step=1e-7, form="central")
         rtol = 1e-3
-        for key, data in deriv_err.items():
-                np.testing.assert_allclose(
-                    data['J_fd'],
-                    data['J_rev'],
-                    rtol=rtol,
-                    atol=1e-9,
-                    err_msg=f"deriv of {key[0]} wrt {key[1]} does not agree with FD to rtol={rtol}"
-                )
-        
-=======
-        prob.model.add_objective("ovlsolver.CM", scaler=1e3)
-        prob.setup(mode="rev")
-        prob.run_model()
-        om.n2(prob, show_browser=False, outfile="vlm_opt.html")
-
-        deriv_err = prob.check_totals()
-        rtol = 5e-4
         for key, data in deriv_err.items():
             np.testing.assert_allclose(
                 data["J_fd"],
                 data["J_rev"],
                 rtol=rtol,
+                atol=1e-9,
                 err_msg=f"deriv of {key[0]} wrt {key[1]} does not agree with FD to rtol={rtol}",
             )
 
 
->>>>>>> d60637aa
 if __name__ == "__main__":
     unittest.main()
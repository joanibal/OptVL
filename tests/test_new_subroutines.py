# =============================================================================
# Extension modules
# =============================================================================
from optvl import OVLSolver
import copy

# =============================================================================
# Standard Python Modules
# =============================================================================
import os

# =============================================================================
# External Python modules
# =============================================================================
import unittest
import numpy as np


base_dir = os.path.dirname(os.path.abspath(__file__))  # Path to current folder
geom_dir = os.path.join(base_dir, '..', 'geom_files')

geom_file = os.path.join(geom_dir, "aircraft_L1.avl")
mass_file = os.path.join(geom_dir, "aircraft.mass")

class TestNewSubroutines(unittest.TestCase):
    def setUp(self):
        self.ovl_solver = OVLSolver(geo_file=geom_file, debug=False)
        self.ovl_solver.set_variable("alpha", 25.0)

    def test_residual(self):
        self.ovl_solver.avl.get_res()
        res = copy.deepcopy(self.ovl_solver.avl.VRTX_R.RES)
        rhs = copy.deepcopy(self.ovl_solver.avl.VRTX_R.RHS)
        np.testing.assert_allclose(
            res,
            -1 * rhs,
            atol=1e-15,
        )
        res_u = copy.deepcopy(self.ovl_solver.avl.VRTX_R.RES_U)
        rhs_u = copy.deepcopy(self.ovl_solver.avl.VRTX_R.RHS_U)

        np.testing.assert_allclose(
            res_u,
            -1 * rhs_u,
            atol=1e-15,
        )

        self.ovl_solver.avl.exec_rhs()
        self.ovl_solver.avl.get_res()
        res = copy.deepcopy(self.ovl_solver.avl.VRTX_R.RES)
        res_d = copy.deepcopy(self.ovl_solver.avl.VRTX_R.RES_D)
        res_u = copy.deepcopy(self.ovl_solver.avl.VRTX_R.RES_U)

        np.testing.assert_allclose(
            res,
            np.zeros_like(res),
            atol=5e-14,
        )

        np.testing.assert_allclose(
            res_d,
            np.zeros_like(res_d),
            atol=5e-14,
        )

        np.testing.assert_allclose(
            res_u,
            np.zeros_like(res_u),
            atol=5e-14,
        )

    def test_new_solve(self):
<<<<<<< HEAD
        self.ovl_solver.set_control_deflection("Elevator", 10.00)
        self.ovl_solver.set_variable("alpha", 10.00)
        self.ovl_solver.set_variable("beta", 10.00)
        
=======
        self.ovl_solver.set_constraint("Elevator", 10.00)
        self.ovl_solver.set_constraint("alpha", 10.00)
        self.ovl_solver.set_constraint("beta", 10.00)

>>>>>>> d60637aa
        self.ovl_solver.avl.exec_rhs()

        self.ovl_solver.avl.velsum()
        self.ovl_solver.avl.aero()
        wv_new = copy.deepcopy(self.ovl_solver.avl.SOLV_R.WV)
        gam_new = copy.deepcopy(self.ovl_solver.avl.VRTX_R.GAM)
        gam_u_new = copy.deepcopy(self.ovl_solver.avl.VRTX_R.GAM_U)
        coef_data_new = self.ovl_solver.get_total_forces()

        coef_derivs_new = self.ovl_solver.get_control_stab_derivs()

        self.ovl_solver.execute_run()
        gam = copy.deepcopy(self.ovl_solver.avl.VRTX_R.GAM)
        wv = copy.deepcopy(self.ovl_solver.avl.SOLV_R.WV)
        gam_u = copy.deepcopy(self.ovl_solver.avl.VRTX_R.GAM_U)
        coef_data = self.ovl_solver.get_total_forces()
        coef_derivs = self.ovl_solver.get_control_stab_derivs()

        np.testing.assert_allclose(
            wv,
            wv_new,
            atol=1e-15,
        )
        np.testing.assert_allclose(
            gam,
            gam_new,
            atol=1e-15,
        )
        np.testing.assert_allclose(
            gam_u,
            gam_u_new,
            atol=1e-15,
        )
        for func_key in coef_data:
            np.testing.assert_allclose(
                coef_data[func_key],
                coef_data_new[func_key],
                atol=1e-14,
                err_msg=f"func_key {func_key}",
            )

        for func_key in coef_derivs:
            # for consurf_key in coef_derivs[func_key]:
            np.testing.assert_allclose(
                coef_derivs[func_key],
                coef_derivs_new[func_key],
                err_msg=f"deriv of func_key {func_key}",
                atol=1e-14,
            )


if __name__ == "__main__":
    unittest.main()<|MERGE_RESOLUTION|>--- conflicted
+++ resolved
@@ -70,17 +70,10 @@
         )
 
     def test_new_solve(self):
-<<<<<<< HEAD
         self.ovl_solver.set_control_deflection("Elevator", 10.00)
         self.ovl_solver.set_variable("alpha", 10.00)
         self.ovl_solver.set_variable("beta", 10.00)
         
-=======
-        self.ovl_solver.set_constraint("Elevator", 10.00)
-        self.ovl_solver.set_constraint("alpha", 10.00)
-        self.ovl_solver.set_constraint("beta", 10.00)
-
->>>>>>> d60637aa
         self.ovl_solver.avl.exec_rhs()
 
         self.ovl_solver.avl.velsum()

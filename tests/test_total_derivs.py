--- conflicted
+++ resolved
@@ -17,7 +17,7 @@
 
 
 base_dir = os.path.dirname(os.path.abspath(__file__))  # Path to current folder
-geom_dir = os.path.join(base_dir, '..', 'geom_files')
+geom_dir = os.path.join(base_dir, "..", "geom_files")
 
 geom_file = os.path.join(geom_dir, "aircraft_L1.avl")
 
@@ -29,7 +29,7 @@
         self.ovl_solver = OVLSolver(geo_file=geom_file)
         self.ovl_solver.set_variable("alpha", 5.0)
         self.ovl_solver.set_variable("beta", 0.0)
-        self.ovl_solver.set_parameter('Mach', 0.8)
+        self.ovl_solver.set_parameter("Mach", 0.8)
         self.ovl_solver.execute_run()
 
     def tearDown(self):
@@ -43,13 +43,8 @@
 
         for con in con_list:
             con_seeds[con] = 1.0
-<<<<<<< HEAD
-            
+
         self.ovl_solver.set_variable_ad_seeds(con_seeds, mode="FD", scale=step)
-=======
-
-        self.ovl_solver.set_constraint_ad_seeds(con_seeds, mode="FD", scale=step)
->>>>>>> d60637aa
         self.ovl_solver.set_geom_ad_seeds(geom_seeds, mode="FD", scale=step)
         self.ovl_solver.set_parameter_ad_seeds(param_seeds, mode="FD", scale=step)
         self.ovl_solver.set_reference_ad_seeds(ref_seeds, mode="FD", scale=step)
@@ -66,18 +61,10 @@
         stab_deriv_derivs_peturb = self.ovl_solver.get_stab_derivs()
         body_axis_deriv_petrub = self.ovl_solver.get_body_axis_derivs()
 
-<<<<<<< HEAD
-        self.ovl_solver.set_variable_ad_seeds(con_seeds, mode="FD", scale=-1*step)
-        self.ovl_solver.set_geom_ad_seeds(geom_seeds, mode="FD", scale=-1*step)
-        self.ovl_solver.set_parameter_ad_seeds(param_seeds, mode="FD", scale=-1*step)
-        self.ovl_solver.set_reference_ad_seeds(ref_seeds, mode="FD", scale=-1*step)
-
-=======
-        self.ovl_solver.set_constraint_ad_seeds(con_seeds, mode="FD", scale=-1 * step)
+        self.ovl_solver.set_variable_ad_seeds(con_seeds, mode="FD", scale=-1 * step)
         self.ovl_solver.set_geom_ad_seeds(geom_seeds, mode="FD", scale=-1 * step)
         self.ovl_solver.set_parameter_ad_seeds(param_seeds, mode="FD", scale=-1 * step)
         self.ovl_solver.set_reference_ad_seeds(ref_seeds, mode="FD", scale=-1 * step)
->>>>>>> d60637aa
 
         self.ovl_solver.avl.update_surfaces()
         self.ovl_solver.avl.get_res()
@@ -90,10 +77,7 @@
         coef_data = self.ovl_solver.get_total_forces()
         consurf_derivs = self.ovl_solver.get_control_stab_derivs()
         stab_deriv_derivs = self.ovl_solver.get_stab_derivs()
-<<<<<<< HEAD
         body_axis_deriv = self.ovl_solver.get_body_axis_derivs()
-=======
->>>>>>> d60637aa
 
         func_seeds = {}
         for func_key in coef_data:
@@ -126,7 +110,9 @@
 
         for con_key in self.ovl_solver.con_var_to_fort_var:
             # for con_key in ['beta']:
-            func_seeds, consurf_deriv_seeds, stab_derivs_seeds, body_axis_derivs_seeds = self.finite_dif([con_key], {}, {}, {}, step=1.0e-5)
+            func_seeds, consurf_deriv_seeds, stab_derivs_seeds, body_axis_derivs_seeds = self.finite_dif(
+                [con_key], {}, {}, {}, step=1.0e-5
+            )
 
             for func_key in func_vars:
                 ad_dot = sens_funcs[func_key][con_key]
@@ -181,57 +167,33 @@
                         err_msg=f"{func_key} wrt {con_key}",
                     )
 
-<<<<<<< HEAD
-                    # print(
-                    #     f"{func_key} wrt {con_key} | AD:{ad_dot: 5e} FD:{func_dot: 5e} rel err:{rel_err:.2e}"
-                    # )
-                    
-                    tol = 1e-8
-                    if np.abs(ad_dot) < tol or np.abs(func_dot) < tol:
-                        # If either value is basically zero, use an absolute tolerance
-                        np.testing.assert_allclose(
-                            ad_dot,
-                            func_dot,
-                            atol=1e-9,
-                            err_msg=f"{func_key} wrt {con_key}",
-                        )
-                    else:
-                        np.testing.assert_allclose(
-                            ad_dot,
-                            func_dot,
-                            rtol=1e-4,
-                            err_msg=f"{func_key} wrt {con_key}",
-                        )
-            
             for func_key in body_axis_derivs_seeds:
-                    ad_dot = sens_bd[func_key][con_key]
-                    func_dot = body_axis_derivs_seeds[func_key]
-
-                    rel_err = np.abs(ad_dot - func_dot) / np.abs(func_dot + 1e-20)
-
-                    # print(
-                    #     f"{func_key} wrt {con_key} | AD:{ad_dot: 5e} FD:{func_dot: 5e} rel err:{rel_err:.2e}"
-                    # )
-                    
-                    tol = 1e-8
-                    if np.abs(ad_dot) < tol or np.abs(func_dot) < tol:
-                        # If either value is basically zero, use an absolute tolerance
-                        np.testing.assert_allclose(
-                            ad_dot,
-                            func_dot,
-                            atol=1e-9,
-                            err_msg=f"{func_key} wrt {con_key}",
-                        )
-                    else:
-                        np.testing.assert_allclose(
-                            ad_dot,
-                            func_dot,
-                            rtol=1e-4,
-                            err_msg=f"{func_key} wrt {con_key}",
-                        )
-                    
-=======
->>>>>>> d60637aa
+                ad_dot = sens_bd[func_key][con_key]
+                func_dot = body_axis_derivs_seeds[func_key]
+
+                rel_err = np.abs(ad_dot - func_dot) / np.abs(func_dot + 1e-20)
+
+                # print(
+                #     f"{func_key} wrt {con_key} | AD:{ad_dot: 5e} FD:{func_dot: 5e} rel err:{rel_err:.2e}"
+                # )
+
+                tol = 1e-8
+                if np.abs(ad_dot) < tol or np.abs(func_dot) < tol:
+                    # If either value is basically zero, use an absolute tolerance
+                    np.testing.assert_allclose(
+                        ad_dot,
+                        func_dot,
+                        atol=1e-9,
+                        err_msg=f"{func_key} wrt {con_key}",
+                    )
+                else:
+                    np.testing.assert_allclose(
+                        ad_dot,
+                        func_dot,
+                        rtol=1e-4,
+                        err_msg=f"{func_key} wrt {con_key}",
+                    )
+
     def test_geom(self):
         # compare the analytical gradients with finite difference for each
         # geometric variable and function
@@ -243,23 +205,18 @@
         consurf_vars = []
         for func_key in self.ovl_solver.case_derivs_to_fort_var:
             consurf_vars.append(self.ovl_solver._get_deriv_key(cs_names[0], func_key))
-<<<<<<< HEAD
-   
-            
+
         func_vars = self.ovl_solver.case_var_to_fort_var
         stab_derivs = self.ovl_solver.case_stab_derivs_to_fort_var
         body_axis_derivs = self.ovl_solver.case_body_derivs_to_fort_var
-        
-        sens = self.ovl_solver.execute_run_sensitivities(func_vars, consurf_derivs=consurf_vars, stab_derivs=stab_derivs, body_axis_derivs=body_axis_derivs, print_timings=False)
-=======
-
-        stab_derivs = self.ovl_solver.case_stab_derivs_to_fort_var
-        # sens = self.ovl_solver.execute_run_sensitivities(func_vars)
-        func_vars = self.ovl_solver.case_var_to_fort_var
+
         sens = self.ovl_solver.execute_run_sensitivities(
-            func_vars, consurf_derivs=consurf_vars, stab_derivs=stab_derivs, print_timings=False
+            func_vars,
+            consurf_derivs=consurf_vars,
+            stab_derivs=stab_derivs,
+            body_axis_derivs=body_axis_derivs,
+            print_timings=False,
         )
->>>>>>> d60637aa
 
         # for con_key in self.ovl_solver.con_var_to_fort_var:
         sens_FD = {}
@@ -271,13 +228,9 @@
                 rand_arr = np.random.rand(*arr.shape)
                 rand_arr /= np.linalg.norm(rand_arr)
 
-<<<<<<< HEAD
-                func_seeds, consurf_deriv_seeds, stab_derivs_seeds, body_axis_derivs_seeds = self.finite_dif([], {surf_key: {geom_key: rand_arr}}, {}, {}, step=1.0e-7)
-=======
-                func_seeds, consurf_deriv_seeds, stab_derivs_seeds = self.finite_dif(
+                func_seeds, consurf_deriv_seeds, stab_derivs_seeds, body_axis_derivs_seeds = self.finite_dif(
                     [], {surf_key: {geom_key: rand_arr}}, {}, {}, step=1.0e-7
                 )
->>>>>>> d60637aa
 
                 for func_key in func_vars:
                     geom_dot = np.sum(sens[func_key][surf_key][geom_key] * rand_arr)
@@ -333,68 +286,11 @@
                         )
 
                 for func_key in stab_derivs_seeds:
-<<<<<<< HEAD
-                        geom_dot = np.sum(sens[func_key][surf_key][geom_key] * rand_arr)
-                        func_dot = stab_derivs_seeds[func_key]
-
-
-                        rel_err = np.abs(geom_dot - func_dot) / np.abs(func_dot + 1e-20)
-
-                        # print(
-                        #     f"{func_key}  wrt {surf_key}:{geom_key:10} | AD:{geom_dot: 5e} FD:{func_dot: 5e} rel err:{rel_err:.2e}"
-                        # )
-                        
-                        tol = 1e-10
-                        if np.abs(geom_dot) < tol or np.abs(func_dot) < tol:
-                            # If either value is basically zero, use an absolute tolerance
-                            np.testing.assert_allclose(
-                                geom_dot,
-                                func_dot,
-                                atol=1e-7,
-                                err_msg=f"{func_key} wrt {surf_key}:{geom_key:10}",
-                            )
-                        else:
-                            np.testing.assert_allclose(
-                                geom_dot,
-                                func_dot,
-                                rtol=6e-3,
-                                err_msg=f"{func_key} wrt {surf_key}:{geom_key:10}",
-                            )                
-                
-                for func_key in body_axis_derivs_seeds:
-                        geom_dot = np.sum(sens[func_key][surf_key][geom_key] * rand_arr)
-                        func_dot = body_axis_derivs_seeds[func_key]
-
-
-                        rel_err = np.abs(geom_dot - func_dot) / np.abs(func_dot + 1e-20)
-
-                        # print(
-                        #     f"{func_key}  wrt {surf_key}:{geom_key:10} | AD:{geom_dot: 5e} FD:{func_dot: 5e} rel err:{rel_err:.2e}"
-                        # )
-                        
-                        tol = 5e-7
-                        if np.abs(geom_dot) < tol or np.abs(func_dot) < tol:
-                            # If either value is basically zero, use an absolute tolerance
-                            np.testing.assert_allclose(
-                                geom_dot,
-                                func_dot,
-                                atol=tol,
-                                err_msg=f"{func_key} wrt {surf_key}:{geom_key:10}",
-                            )
-                        else:
-                            np.testing.assert_allclose(
-                                geom_dot,
-                                func_dot,
-                                rtol=6e-3,
-                                err_msg=f"{func_key} wrt {surf_key}:{geom_key:10}",
-                            )                
-                
-                    
-=======
                     geom_dot = np.sum(sens[func_key][surf_key][geom_key] * rand_arr)
                     func_dot = stab_derivs_seeds[func_key]
 
-                    # rel_err = np.abs(geom_dot - func_dot) / np.abs(func_dot + 1e-20)
+                    rel_err = np.abs(geom_dot - func_dot) / np.abs(func_dot + 1e-20)
+
                     # print(
                     #     f"{func_key}  wrt {surf_key}:{geom_key:10} | AD:{geom_dot: 5e} FD:{func_dot: 5e} rel err:{rel_err:.2e}"
                     # )
@@ -412,10 +308,36 @@
                         np.testing.assert_allclose(
                             geom_dot,
                             func_dot,
-                            rtol=3e-3,
-                            err_msg=f"{func_key} wrt {surf_key}:{geom_key:10}",
-                        )
->>>>>>> d60637aa
+                            rtol=6e-3,
+                            err_msg=f"{func_key} wrt {surf_key}:{geom_key:10}",
+                        )
+
+                for func_key in body_axis_derivs_seeds:
+                    geom_dot = np.sum(sens[func_key][surf_key][geom_key] * rand_arr)
+                    func_dot = body_axis_derivs_seeds[func_key]
+
+                    rel_err = np.abs(geom_dot - func_dot) / np.abs(func_dot + 1e-20)
+
+                    # print(
+                    #     f"{func_key}  wrt {surf_key}:{geom_key:10} | AD:{geom_dot: 5e} FD:{func_dot: 5e} rel err:{rel_err:.2e}"
+                    # )
+
+                    tol = 5e-7
+                    if np.abs(geom_dot) < tol or np.abs(func_dot) < tol:
+                        # If either value is basically zero, use an absolute tolerance
+                        np.testing.assert_allclose(
+                            geom_dot,
+                            func_dot,
+                            atol=tol,
+                            err_msg=f"{func_key} wrt {surf_key}:{geom_key:10}",
+                        )
+                    else:
+                        np.testing.assert_allclose(
+                            geom_dot,
+                            func_dot,
+                            rtol=6e-3,
+                            err_msg=f"{func_key} wrt {surf_key}:{geom_key:10}",
+                        )
 
     def test_params(self):
         # compare the analytical gradients with finite difference for each constraint and function
@@ -426,13 +348,9 @@
 
         for param_key in self.ovl_solver.param_idx_dict:
             # for con_key in ['beta']:
-<<<<<<< HEAD
-            func_seeds, consurf_deriv_seeds, stab_derivs_seeds, body_axis_derivs_seeds  = self.finite_dif([], {}, {param_key:1.0}, {}, step=1.0e-6)
-=======
-            func_seeds, consurf_deriv_seeds, stab_derivs_seeds = self.finite_dif(
+            func_seeds, consurf_deriv_seeds, stab_derivs_seeds, body_axis_derivs_seeds = self.finite_dif(
                 [], {}, {param_key: 1.0}, {}, step=1.0e-6
             )
->>>>>>> d60637aa
 
             for func_key in func_vars:
                 ad_dot = sens[func_key][param_key]
@@ -493,13 +411,9 @@
 
         for ref_key in self.ovl_solver.ref_var_to_fort_var:
             # for con_key in ['beta']:
-<<<<<<< HEAD
-            func_seeds, consurf_deriv_seeds, stab_derivs_seeds, body_axis_derivs_seeds = self.finite_dif([], {}, {}, {ref_key:1.0}, step=1.0e-5)
-=======
-            func_seeds, consurf_deriv_seeds, stab_derivs_seeds = self.finite_dif(
+            func_seeds, consurf_deriv_seeds, stab_derivs_seeds, body_axis_derivs_seeds = self.finite_dif(
                 [], {}, {}, {ref_key: 1.0}, step=1.0e-5
             )
->>>>>>> d60637aa
 
             for func_key in func_vars:
                 ad_dot = sens[func_key][ref_key]

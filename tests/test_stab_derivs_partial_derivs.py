--- conflicted
+++ resolved
@@ -356,11 +356,7 @@
             np.testing.assert_allclose(
                 sd_d[deriv_func],
                 sd_d_fd[deriv_func],
-<<<<<<< HEAD
-                rtol=1e-6,
-=======
                 rtol=1e-5,
->>>>>>> 0fb5e687
                 err_msg=sens_label,
             )
 

--- conflicted
+++ resolved
@@ -17,7 +17,7 @@
 
 
 base_dir = os.path.dirname(os.path.abspath(__file__))  # Path to current folder
-geom_dir = os.path.join(base_dir, '..', 'geom_files')
+geom_dir = os.path.join(base_dir, "..", "geom_files")
 
 geom_file = os.path.join(geom_dir, "aircraft_L1.avl")
 mass_file = os.path.join(geom_dir, "aircraft.mass")
@@ -40,15 +40,9 @@
         for con_key in self.ovl_solver.con_var_to_fort_var:
             res_u_seeds = self.ovl_solver._execute_jac_vec_prod_fwd(con_seeds={con_key: 1.0})[6]
 
-<<<<<<< HEAD
-            res_u_seeds_FD = self.ovl_solver._execute_jac_vec_prod_fwd(
-                con_seeds={con_key: 1.0}, mode="FD", step=1e-5
-            )[6]
-=======
             res_u_seeds_FD = self.ovl_solver._execute_jac_vec_prod_fwd(con_seeds={con_key: 1.0}, mode="FD", step=1e-5)[
-                5
+                6
             ]
->>>>>>> d60637aa
 
             np.testing.assert_allclose(
                 res_u_seeds,
@@ -58,13 +52,8 @@
 
     def test_rev_aero_constraint(self):
         for con_key in self.ovl_solver.con_var_to_fort_var:
-<<<<<<< HEAD
-        # for con_key in ["beta", "beta"]:
+            # for con_key in ["beta", "beta"]:
             res_u_seeds = self.ovl_solver._execute_jac_vec_prod_fwd(con_seeds={con_key: 1.0})[6]
-=======
-            # for con_key in ["beta", "beta"]:
-            res_u_seeds = self.ovl_solver._execute_jac_vec_prod_fwd(con_seeds={con_key: 1.0})[5]
->>>>>>> d60637aa
 
             num_gamma = self.ovl_solver.get_mesh_size()
             np.random.seed(111)
@@ -158,13 +147,7 @@
 
         res_u_seeds = self.ovl_solver._execute_jac_vec_prod_fwd(gamma_u_seeds=gamma_u_seeds)[6]
 
-<<<<<<< HEAD
-        res_u_seeds_FD = self.ovl_solver._execute_jac_vec_prod_fwd(
-            gamma_u_seeds=gamma_u_seeds, mode="FD", step=1e-0
-        )[6]
-=======
-        res_u_seeds_FD = self.ovl_solver._execute_jac_vec_prod_fwd(gamma_u_seeds=gamma_u_seeds, mode="FD", step=1e-0)[5]
->>>>>>> d60637aa
+        res_u_seeds_FD = self.ovl_solver._execute_jac_vec_prod_fwd(gamma_u_seeds=gamma_u_seeds, mode="FD", step=1e-0)[6]
 
         np.testing.assert_allclose(
             res_u_seeds,
@@ -196,28 +179,19 @@
 
     def test_fwd_ref(self):
         for ref_key in self.ovl_solver.ref_var_to_fort_var:
-<<<<<<< HEAD
-            res_u_seeds = self.ovl_solver._execute_jac_vec_prod_fwd(ref_seeds={ref_key: 1.0})[6]
+            ref_seed = np.ones(3) if ref_key == "XYZref" else 1.0
+            res_u_seeds = self.ovl_solver._execute_jac_vec_prod_fwd(ref_seeds={ref_key: ref_seed})[6]
 
             res_u_seeds_FD = self.ovl_solver._execute_jac_vec_prod_fwd(
-                ref_seeds={ref_key: 1.0}, mode="FD", step=1e-5
+                ref_seeds={ref_key: ref_seed}, mode="FD", step=1e-5
             )[6]
-            
+
             # print(res_u_seeds, res_u_seeds_FD)
-=======
-            ref_seed = np.ones(3) if ref_key == "XYZref" else 1.0
-            res_u_seeds = self.ovl_solver._execute_jac_vec_prod_fwd(ref_seeds={ref_key: ref_seed})[5]
-
-            res_u_seeds_FD = self.ovl_solver._execute_jac_vec_prod_fwd(ref_seeds={ref_key: ref_seed}, mode="FD", step=1e-5)[
-                5
-            ]
-
-            print(res_u_seeds, res_u_seeds_FD)
->>>>>>> d60637aa
 
             np.testing.assert_allclose(
                 res_u_seeds,
                 res_u_seeds_FD,
+                err_msg=f'res_u wrt {ref_key}',
                 rtol=1e-5,
             )
 
@@ -247,7 +221,7 @@
             for deriv_func in sd_d:
                 sens_label = f"{deriv_func} wrt {con_key}"
                 # print(sens_label, sd_d[deriv_func][cs_key], sd_d_fd[deriv_func][cs_key])
-                
+
                 tol = 1e-10
                 # print(f"{deriv_func} wrt {surf_key}:{geom_key}", "fwd", fwd_sum, "rev", rev_sum)
                 if np.abs(sd_d[deriv_func]) < tol or np.abs(sd_d_fd[deriv_func]) < tol:
@@ -265,7 +239,6 @@
                         rtol=1e-4,
                         err_msg=sens_label,
                     )
-                
 
     def test_rev_aero_constraint(self):
         stab_deriv_seeds_rev = {}
@@ -328,11 +301,7 @@
                         np.testing.assert_allclose(
                             sd_d[deriv_func],
                             sd_d_fd[deriv_func],
-<<<<<<< HEAD
                             rtol=5e-3,
-=======
-                            rtol=3e-4,
->>>>>>> d60637aa
                             err_msg=sens_label,
                         )
 
@@ -431,13 +400,8 @@
 
             for deriv_func in sd_d:
                 sens_label = f"{deriv_func} wrt {ref_key}"
-<<<<<<< HEAD
                 # print(sens_label, sd_d[deriv_func], sd_d_fd[deriv_func])
-                
-=======
-                print(sens_label, sd_d[deriv_func], sd_d_fd[deriv_func])
-
->>>>>>> d60637aa
+
                 tol = 1e-8
                 if np.abs(sd_d[deriv_func]) < tol or np.abs(sd_d_fd[deriv_func]) < tol:
                     # If either value is basically zero, use an absolute tolerance

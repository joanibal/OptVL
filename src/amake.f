--- conflicted
+++ resolved
@@ -649,29 +649,12 @@
       NSTRIP = 0
       NVOR = 0
       
-<<<<<<< HEAD
       ISURF = 1
 c     the iterations of this loop are not independent because we count
 c     up the size information as we make each surface
       do ii=1,(NSURF-NSURFDUPL)
             if (lverbose) write(*,*) 'Updating surface ',ISURF
             call makesurf(ISURF)
-=======
-      do ISURF=1,NSURF
-            if (lverbose) then 
-                  write(*,*) ISURF, 'Update surf:'//trim(STITLE(ISURF))
-            end if
-            if (ISURF.ne.1) then
-                  if(ldupl(isurf-1)) then 
-                        ! this surface has already been created
-                        ! it was probably duplicated from the previous one
-                        cycle
-                  end if
-                  call makesurf(ISURF)
-            else
-                  call makesurf(ISURF)
-            endif
->>>>>>> d60637aa
             
             if(ldupl(isurf)) then
                   if (lverbose) write(*,*) ' reduplicating ',ISURF

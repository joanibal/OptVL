C***********************************************************************
C    Module:  amake.f
C 
C    Copyright (C) 2002 Mark Drela, Harold Youngren
C 
C    This program is free software; you can redistribute it and/or modify
C    it under the terms of the GNU General Public License as published by
C    the Free Software Foundation; either version 2 of the License, or
C    (at your option) any later version.
C
C    This program is distributed in the hope that it will be useful,
C    but WITHOUT ANY WARRANTY; without even the implied warranty of
C    MERCHANTABILITY or FITNESS FOR A PARTICULAR PURPOSE.  See the
C    GNU General Public License for more details.
C
C    You should have received a copy of the GNU General Public License
C    along with this program; if not, write to the Free Software
C    Foundation, Inc., 675 Mass Ave, Cambridge, MA 02139, USA.
C***********************************************************************

      SUBROUTINE MAKESURF(ISURF)
C--------------------------------------------------------------
C     Sets up all stuff for surface ISURF, 
C     using info from configuration input file.
C--------------------------------------------------------------
      INCLUDE 'AVL.INC'
C
C
      REAL XYZLEL(3), XYZLER(3)
C
      PARAMETER (KCMAX=50,
     &           KSMAX=500)
      REAL XPT0(KCMAX), XCP0(KCMAX), XVR0(KCMAX), XSR0(KCMAX),
     &     XPT1(KCMAX), XCP1(KCMAX), XVR1(KCMAX), XSR1(KCMAX),
     &     XPT2(KCMAX), XCP2(KCMAX), XVR2(KCMAX), XSR2(KCMAX)
      REAL XPT(KCMAX), XCP(KCMAX), XVR(KCMAX), XSR(KCMAX),
     &     YPT(KSMAX), YCP(KSMAX)
      REAL YZLEN(KSMAX)
      INTEGER IPTLOC(KSMAX)
C
      PARAMETER (KPMAX=2*KCMAX+2*KSMAX)
      REAL FSPACE(KPMAX)
C
      REAL CHSINL_G(NGMAX),CHCOSL_G(NGMAX),
     &     CHSINR_G(NGMAX),CHCOSR_G(NGMAX)
      INTEGER ISCONL(NDMAX), ISCONR(NDMAX)
      REAL XLED(NDMAX), XTED(NDMAX), GAINDA(NDMAX)
      integer idx_vor, idx_strip
C
C
      IF(NSEC(ISURF).LT.2) THEN
       WRITE(*,*) '*** Need at least 2 sections per surface.'
       STOP
      ENDIF
C
C
      IF(NVC(ISURF).GT.KCMAX) THEN
       WRITE(*,*) '* MAKESURF: Array overflow.  Increase KCMAX to',
     &                                                   NVC(ISURF)
       NVC(ISURF) = KCMAX
      ENDIF
C
      IF(NVS(ISURF).GT.KSMAX) THEN
       WRITE(*,*) '* MAKESURF: Array overflow.  Increase KSMAX to', 
     &                                                   NVS(ISURF)
       NVS(ISURF) = KSMAX
      ENDIF
C
C--- Image flag set to indicate section definition direction
C    IMAGS= 1  defines edge 1 located at surface root edge 
C    IMAGS=-1  defines edge 2 located at surface root edge (reflected surfaces)
      IMAGS(ISURF) = 1
      
      if (ISURF == 1) then
            IFRST(ISURF) = 1
      else
            IFRST(ISURF) =  IFRST(ISURF-1) +  NK(ISURF-1)*NJ(ISURF-1)        
      endif
      ! write(*,*) 'IFRST(ISURF)', IFRST(ISURF)
      ! IFRST(ISURF) = NVOR   + 1 
      ! write(*,*) 'IFRST(ISURF) 2', IFRST(ISURF)
      
      
      ! JFRST(ISURF) = NSTRIP + 1
      if (ISURF == 1) then
            JFRST(ISURF) = 1
      else
            JFRST(ISURF) =  JFRST(ISURF-1) +  NJ(ISURF-1)
      endif
      
      NK(ISURF) = NVC(ISURF)
      idx_strip = JFRST(ISURF)
C
C-----------------------------------------------------------------
C---- Arc length positions of sections in wing trace in y-z plane
      YZLEN(1) = 0.
      DO ISEC = 2, NSEC(ISURF)
        DY = XYZLES(2,ISEC, ISURF) - XYZLES(2,ISEC-1, ISURF)
        DZ = XYZLES(3,ISEC, ISURF) - XYZLES(3,ISEC-1, ISURF)
        YZLEN(ISEC) = YZLEN(ISEC-1) + SQRT(DY*DY + DZ*DZ)
      ENDDO
C
      ! we can not rely on the original condition becuase NVS(ISURF) is filled 
      ! and we may want to rebuild the surface later
      IF((NVS(ISURF).EQ.0) .or.
     &   (LSURFSPACING(ISURF) .EQV. .FALSE.)) THEN
C----- set spanwise spacing using spacing parameters for each section interval
       DO ISEC = 1, NSEC(ISURF)-1
         NVS(ISURF) = NVS(ISURF) + NSPANS(ISEC, ISURF)
       ENDDO
       IF(NVS(ISURF).GT.KSMAX) THEN
           WRITE(*,*) '*** MAKESURF: Array overflow. Increase',
     &      'KSMAX to',NVS(ISURF)
        STOP
       ENDIF
C
       NVS(ISURF) = 0
       YPT(1) = YZLEN(1)
       IPTLOC(1) = 1
C
       DO ISEC = 1, NSEC(ISURF)-1
         DYZLEN = YZLEN(ISEC+1) - YZLEN(ISEC)
C
         NVINT = NSPANS(ISEC, ISURF)
C
C------- set spanwise spacing array
         NSPACE = 2*NVINT + 1
         IF(NSPACE.GT.KPMAX) THEN
          WRITE(*,*) '*** MAKESURF: Array overflow. Increase KPMAX to', 
     &                 NSPACE
          STOP
         ENDIF
         CALL SPACER(NSPACE,SSPACES(ISEC, ISURF),FSPACE)
C
         DO N = 1, NVINT
           IVS = NVS(ISURF) + N
           YCP(IVS)   = YPT(NVS(ISURF)+1) + DYZLEN*FSPACE(2*N)
           YPT(IVS+1) = YPT(NVS(ISURF)+1) + DYZLEN*FSPACE(2*N+1)
         ENDDO
         IPTLOC(ISEC+1) = NVS(ISURF) + NVINT + 1
C
         NVS(ISURF) = NVS(ISURF) + NVINT
       ENDDO
C
      ELSE
C
C----- Otherwise, set spanwise spacing using the SURFACE spanwise
C      parameters NVS, SSPACE
C
C      This spanwise spacing is modified (fudged) to align vortex edges
C      with SECTIONs as defined.  This allows CONTROLs to be defined
C      without bridging vortex strips
C
       NSPACE = 2*NVS(ISURF) + 1
       IF(NSPACE.GT.KPMAX) THEN
        WRITE(*,*) '*** MAKESURF: Array overflow. Increase KPMAX to', 
     &              NSPACE
        STOP
       ENDIF
       CALL SPACER(NSPACE,SSPACE(ISURF),FSPACE)
C
       YPT(1) = YZLEN(1)
       DO IVS = 1, NVS(ISURF)
         YCP(IVS)   = YZLEN(1) + (YZLEN(NSEC(ISURF))
     &                         -  YZLEN(1))*FSPACE(2*IVS)
         YPT(IVS+1) = YZLEN(1) + (YZLEN(NSEC(ISURF))
     &                         -  YZLEN(1))*FSPACE(2*IVS+1)
       ENDDO
C
       NPT = NVS(ISURF) + 1
C
C----- find node nearest each section
       DO ISEC = 2, NSEC(ISURF)-1
         YPTLOC = 1.0E9
         IPTLOC(ISEC) = 1
         DO IPT = 1, NPT
           YPTDEL = ABS(YZLEN(ISEC) - YPT(IPT))
           IF(YPTDEL .LT. YPTLOC) THEN
            YPTLOC = YPTDEL
            IPTLOC(ISEC) = IPT
           ENDIF
         ENDDO
       ENDDO
       IPTLOC(1)    = 1
       IPTLOC(NSEC(ISURF)) = NPT
C
C----- fudge spacing array to make nodes match up exactly with interior sections
       DO ISEC = 2, NSEC(ISURF)-1
         IPT1 = IPTLOC(ISEC-1)
         IPT2 = IPTLOC(ISEC  )
         IF(IPT1.EQ.IPT2) THEN
          CALL STRIP(STITLE(ISURF),NST)
          WRITE(*,7000) ISEC, STITLE(ISURF)(1:NST)
          STOP
         ENDIF
C
C----- fudge spacing to this section so that nodes match up exactly with section
         YPT1 = YPT(IPT1)
         YSCALE = (YZLEN(ISEC)-YZLEN(ISEC-1)) / (YPT(IPT2)-YPT(IPT1))
         DO IPT = IPT1, IPT2-1
           YPT(IPT) = YZLEN(ISEC-1) + YSCALE*(YPT(IPT)-YPT1)
         ENDDO
         DO IVS = IPT1, IPT2-1
           YCP(IVS) = YZLEN(ISEC-1) + YSCALE*(YCP(IVS)-YPT1)
         ENDDO
C
C----- check for unique spacing node for next section, if not we need more nodes
         IPT1 = IPTLOC(ISEC  )
         IPT2 = IPTLOC(ISEC+1)
         IF(IPT1.EQ.IPT2) THEN
          CALL STRIP(STITLE(ISURF),NST)
          WRITE(*,7000) ISEC, STITLE(ISURF)(1:NST)
          STOP
         ENDIF
C
C----- fudge spacing to this section so that nodes match up exactly with section
         YPT1 = YPT(IPT1)
         YSCALE = (YPT(IPT2)-YZLEN(ISEC)) / (YPT(IPT2)-YPT(IPT1))
         DO IPT = IPT1, IPT2-1
           YPT(IPT) = YZLEN(ISEC) + YSCALE*(YPT(IPT)-YPT1)
         ENDDO
         DO IVS = IPT1, IPT2-1
           YCP(IVS) = YZLEN(ISEC) + YSCALE*(YCP(IVS)-YPT1)
         ENDDO
C
 7000    FORMAT(
     &   /' *** Cannot adjust spanwise spacing at section', I3, 
     &    ', on surface ', A
     &   /' *** Insufficient number of spanwise vortices to work with')
       ENDDO
C
      ENDIF
cc#ifdef USE_CPOML
C...  store section counters
      IF (ISURF .EQ. 1) THEN
        ICNTFRST(ISURF) = 1
      ELSE
        ICNTFRST(ISURF) = ICNTFRST(ISURF-1) + NCNTSEC(ISURF-1)
      ENDIF
      NCNTSEC(ISURF) = NSEC(ISURF)
      DO ISEC = 1, NSEC(ISURF)
        II = ICNTFRST(ISURF) + (ISEC-1)
        ICNTSEC(II) = IPTLOC(ISEC)
      ENDDO
cc#endif
C
C
C====================================================
C---- define strips between input sections
C
      NJ(ISURF) = 0
C
      IF(NCONTROL.GT.NDMAX) THEN
       WRITE(*,*) '*** Too many control variables.  Increase NDMAX to',
     &            NCONTROL
       STOP
      ENDIF
C
      IF(NDESIGN.GT.NGMAX) THEN
       WRITE(*,*) '*** Too many design variables.  Increase NGMAX to',
     &            NDESIGN
       STOP
      ENDIF
C
C---- go over section intervals
      DO 200 ISEC = 1, NSEC(ISURF)-1
        XYZLEL(1) = XYZSCAL(1,ISURF)*XYZLES(1,ISEC,ISURF)   
     &              + XYZTRAN(1,ISURF)
        XYZLEL(2) = XYZSCAL(2,ISURF)*XYZLES(2,ISEC,ISURF)   
     &              + XYZTRAN(2,ISURF)
        XYZLEL(3) = XYZSCAL(3,ISURF)*XYZLES(3,ISEC,ISURF)   
     &              + XYZTRAN(3,ISURF)
        XYZLER(1) = XYZSCAL(1,ISURF)*XYZLES(1,ISEC+1,ISURF) 
     &              + XYZTRAN(1,ISURF)
        XYZLER(2) = XYZSCAL(2,ISURF)*XYZLES(2,ISEC+1,ISURF) 
     &              + XYZTRAN(2,ISURF)
        XYZLER(3) = XYZSCAL(3,ISURF)*XYZLES(3,ISEC+1,ISURF) 
     &              + XYZTRAN(3,ISURF)
C
        WIDTH = SQRT(  (XYZLER(2)-XYZLEL(2))**2
     &               + (XYZLER(3)-XYZLEL(3))**2 )
C
        CHORDL = XYZSCAL(1,ISURF)*CHORDS(ISEC, ISURF)
        CHORDR = XYZSCAL(1,ISURF)*CHORDS(ISEC+1, ISURF)
C
        CLAFL = CLAF(ISEC,  ISURF)
        CLAFR = CLAF(ISEC+1,ISURF)
C
C------ removed CLAF influence on zero-lift angle  (MD  21 Mar 08)
        AINCL = AINCS(ISEC  , ISURF)*DTR + ADDINC(ISURF)*DTR
        AINCR = AINCS(ISEC+1, ISURF)*DTR + ADDINC(ISURF)*DTR
cc      AINCL = AINCS(ISEC)   + ADDINC(ISURF) - 4.0*DTR*(CLAFL-1.0)
cc      AINCR = AINCS(ISEC+1) + ADDINC(ISURF) - 4.0*DTR*(CLAFR-1.0)
C
        CHSINL = CHORDL*SIN(AINCL)
        CHSINR = CHORDR*SIN(AINCR)
        CHCOSL = CHORDL*COS(AINCL)
        CHCOSR = CHORDR*COS(AINCR)
C
C------ set control-declaration lines for each control variable
        DO N = 1, NCONTROL
          ISCONL(N) = 0
          ISCONR(N) = 0
          DO ISCON = 1, NSCON(ISEC,ISURF)
            IF(ICONTD(ISCON,ISEC,ISURF)  .EQ.N) ISCONL(N) = ISCON
          ENDDO
          DO ISCON = 1, NSCON(ISEC+1,ISURF)
            IF(ICONTD(ISCON,ISEC+1,ISURF).EQ.N) ISCONR(N) = ISCON
          ENDDO
        ENDDO
C
C------ set design-variable sensitivities of CHSIN and CHCOS
        DO N = 1, NDESIGN
          CHSINL_G(N) = 0.
          CHSINR_G(N) = 0.
          CHCOSL_G(N) = 0.
          CHCOSR_G(N) = 0.
C
          DO ISDES = 1, NSDES(ISEC,ISURF)
            IF(IDESTD(ISDES,ISEC,ISURF).EQ.N) THEN
             CHSINL_G(N) =  CHCOSL * GAING(ISDES,ISEC,ISURF)*DTR
             CHCOSL_G(N) = -CHSINL * GAING(ISDES,ISEC,ISURF)*DTR
            ENDIF
          ENDDO
C
          DO ISDES = 1, NSDES(ISEC+1,ISURF)
            IF(IDESTD(ISDES,ISEC+1,ISURF).EQ.N) THEN
             CHSINR_G(N) =  CHCOSR * GAING(ISDES,ISEC+1,ISURF)*DTR
             CHCOSR_G(N) = -CHSINR * GAING(ISDES,ISEC+1,ISURF)*DTR
            ENDIF
          ENDDO
        ENDDO
C
C
C------ go over chord strips
        IPTL = IPTLOC(ISEC)
        IPTR = IPTLOC(ISEC+1)
        NSPAN = IPTR - IPTL       
        NJ(ISURF) = NJ(ISURF) +  NSPAN

        DO 150 ISPAN = 1, NSPAN
C-------- define left and right edges of vortex strip
C-          note that incidence angle is set by ATAN of chord projections,
C-          not by linear interpolation of AINC
          IPT1 = IPTL + ISPAN - 1
          IPT2 = IPTL + ISPAN
          IVS  = IPTL + ISPAN - 1
          F1 = (YPT(IPT1)-YPT(IPTL))/(YPT(IPTR)-YPT(IPTL))
          F2 = (YPT(IPT2)-YPT(IPTL))/(YPT(IPTR)-YPT(IPTL))
          FC = (YCP(IVS) -YPT(IPTL))/(YPT(IPTR)-YPT(IPTL))
C
C-------- store strip in global data arrays
      !     NSTRIP = NSTRIP + 1
      !     NJ(ISURF) = NJ(ISURF) + 1
C
          RLE1(1,idx_strip) = (1.0-F1)*XYZLEL(1) + F1*XYZLER(1)
          RLE1(2,idx_strip) = (1.0-F1)*XYZLEL(2) + F1*XYZLER(2)
          RLE1(3,idx_strip) = (1.0-F1)*XYZLEL(3) + F1*XYZLER(3)
          CHORD1(idx_strip) = (1.0-F1)*CHORDL    + F1*CHORDR
C
          RLE2(1,idx_strip) = (1.0-F2)*XYZLEL(1) + F2*XYZLER(1)
          RLE2(2,idx_strip) = (1.0-F2)*XYZLEL(2) + F2*XYZLER(2)
          RLE2(3,idx_strip) = (1.0-F2)*XYZLEL(3) + F2*XYZLER(3)
          CHORD2(idx_strip) = (1.0-F2)*CHORDL    + F2*CHORDR
C
          RLE(1,idx_strip)  = (1.0-FC)*XYZLEL(1) + FC*XYZLER(1)
          RLE(2,idx_strip)  = (1.0-FC)*XYZLEL(2) + FC*XYZLER(2)
          RLE(3,idx_strip)  = (1.0-FC)*XYZLEL(3) + FC*XYZLER(3)
          CHORD(idx_strip)  = (1.0-FC)*CHORDL    + FC*CHORDR
C
          WSTRIP(idx_strip) = ABS(F2-F1)*WIDTH
          TANLE(idx_strip)  = (XYZLER(1)-XYZLEL(1))/WIDTH
          TANTE(idx_strip)  = (XYZLER(1)+CHORDR - 
     &                         XYZLEL(1)-CHORDL)/WIDTH
C
cc#ifdef USE_CPOML
          CHSIN = CHSINL + F1*(CHSINR-CHSINL)
          CHCOS = CHCOSL + F1*(CHCOSR-CHCOSL)
          AINC1(idx_strip) = ATAN2(CHSIN,CHCOS)
          CHSIN = CHSINL + F2*(CHSINR-CHSINL)
          CHCOS = CHCOSL + F2*(CHCOSR-CHCOSL)
          AINC2(idx_strip) = ATAN2(CHSIN,CHCOS)
C
cc#endif
          CHSIN = CHSINL + FC*(CHSINR-CHSINL)
          CHCOS = CHCOSL + FC*(CHCOSR-CHCOSL)
          AINC(idx_strip) = ATAN2(CHSIN,CHCOS)
C
          DO N = 1, NDESIGN
            CHSIN_G = (1.0-FC)*CHSINL_G(N) + FC*CHSINR_G(N)
            CHCOS_G = (1.0-FC)*CHCOSL_G(N) + FC*CHCOSR_G(N)
            AINC_G(idx_strip,N) = (CHCOS*CHSIN_G - CHSIN*CHCOS_G)
     &                       / (CHSIN**2 + CHCOS**2)
          ENDDO
C
          DO N = 1, NCONTROL
            ICL = ISCONL(N)
            ICR = ISCONR(N)
C
            IF(ICL.EQ.0 .OR. ICR.EQ.0) THEN
C----------- no control effect here
             GAINDA(N) = 0.
             XLED(N) = 0.
             XTED(N) = 0.
C
             VHINGE(1,idx_strip,N) = 0.
             VHINGE(2,idx_strip,N) = 0.
             VHINGE(3,idx_strip,N) = 0.
C
             VREFL(idx_strip,N) = 0.
C
             PHINGE(1,idx_strip,N) = 0.
             PHINGE(2,idx_strip,N) = 0.
             PHINGE(3,idx_strip,N) = 0.
C
            ELSE
C----------- control variable # N is active here
             GAINDA(N) = GAIND(ICL,ISEC  ,ISURF)*(1.0-FC)
     &                 + GAIND(ICR,ISEC+1,ISURF)*     FC
C
             XHD = CHORDL*XHINGED(ICL,ISEC  ,ISURF)*(1.0-FC)
     &           + CHORDR*XHINGED(ICR,ISEC+1,ISURF)*     FC
             IF(XHD.GE.0.0) THEN
C------------ TE control surface, with hinge at XHD
              XLED(N) = XHD
              XTED(N) = CHORD(idx_strip)
             ELSE
C------------ LE control surface, with hinge at -XHD
              XLED(N) =  0.0
              XTED(N) = -XHD
             ENDIF
C
             VHX = VHINGED(1,ICL,ISEC,ISURF)*XYZSCAL(1,ISURF)
             VHY = VHINGED(2,ICL,ISEC,ISURF)*XYZSCAL(2,ISURF)
             VHZ = VHINGED(3,ICL,ISEC,ISURF)*XYZSCAL(3,ISURF)
             VSQ = VHX**2 + VHY**2 + VHZ**2
             IF(VSQ.EQ.0.0) THEN
C------------ default: set hinge vector along hingeline
              VHX = XYZLES(1,ISEC+1,ISURF)
     &              + ABS(CHORDR*XHINGED(ICR,ISEC+1,ISURF))
     &              - XYZLES(1,ISEC  ,ISURF)
     &              - ABS(CHORDL*XHINGED(ICL,ISEC,ISURF))
              VHY = XYZLES(2,ISEC+1,ISURF)
     &            - XYZLES(2,ISEC  ,ISURF)
              VHZ = XYZLES(3,ISEC+1,ISURF)
     &            - XYZLES(3,ISEC  ,ISURF)
              VHX = VHX*XYZSCAL(1,ISURF)
              VHY = VHY*XYZSCAL(2,ISURF)
              VHZ = VHZ*XYZSCAL(3,ISURF)
              VSQ = VHX**2 + VHY**2 + VHZ**2
             ENDIF
C
             VMOD = SQRT(VSQ)
             VHINGE(1,idx_strip,N) = VHX/VMOD
             VHINGE(2,idx_strip,N) = VHY/VMOD
             VHINGE(3,idx_strip,N) = VHZ/VMOD
C
             VREFL(idx_strip,N) = REFLD(ICL,ISEC, ISURF)
C
             IF(XHD .GE. 0.0) THEN
              PHINGE(1,idx_strip,N) = RLE(1,idx_strip) + XHD
              PHINGE(2,idx_strip,N) = RLE(2,idx_strip)
              PHINGE(3,idx_strip,N) = RLE(3,idx_strip)
             ELSE
              PHINGE(1,idx_strip,N) = RLE(1,idx_strip) - XHD
              PHINGE(2,idx_strip,N) = RLE(2,idx_strip)
              PHINGE(3,idx_strip,N) = RLE(3,idx_strip)
             ENDIF
C
            ENDIF
          ENDDO
C
C--- Interpolate CD-CL polar defining data from input sections to strips
          DO L = 1, 6
            CLCD(L,idx_strip) = (1.0-FC)*CLCDSEC(L,ISEC  ,ISURF) 
     &                      +     FC *CLCDSEC(L,ISEC+1,ISURF)
          END DO
C--- If the min drag is zero flag the strip as no-viscous data
          LVISCSTRP(idx_strip) = (CLCD(4,idx_strip).NE.0.0)
C
C
      !     IJFRST(idx_strip) = NVOR + 1
          if (idx_strip ==1) then 
            IJFRST(idx_strip) = 1
          ELSE
            IJFRST(idx_strip) = IJFRST(idx_strip - 1) + 
     &                          NVSTRP(idx_strip - 1)
          endif
          
          NVSTRP(idx_strip) = NVC(ISURF)
!           write(*,*) 'IJFRST(idx_strip)', IJFRST(idx_strip),
!      &               'NVSTRP(idx_strip)', IJFRST(idx_strip - 1) + NVC(ISURF)
C
          NSURFS(idx_strip) = ISURF
C
          NSL = NASEC(ISEC  , ISURF)
          NSR = NASEC(ISEC+1, ISURF)
C
          CHORDC = CHORD(idx_strip)
C
          CLAFC =  (1.-FC)*(CHORDL/CHORDC)*CLAFL
     &           +     FC *(CHORDR/CHORDC)*CLAFR
C
C-------- set chordwise spacing fraction arrays
          CALL CSPACER(NVC(ISURF),CSPACE(ISURF),CLAFC, XPT,XVR,XSR,XCP)
c
C-------- go over vortices in this strip
          idx_vor = IJFRST(idx_strip)
          DO 1505 IVC = 1, NVC(ISURF)
            ! NVOR = NVOR + 1
            ! change all NVOR indices into idx_vor
            ! change all NSTRIP indices into idx_strip
C
            RV1(1,idx_vor) = RLE1(1,idx_strip)
     &                        + XVR(IVC)*CHORD1(idx_strip)
            RV1(2,idx_vor) = RLE1(2,idx_strip)
            RV1(3,idx_vor) = RLE1(3,idx_strip)
C
            RV2(1,idx_vor) = RLE2(1,idx_strip) 
     &                       + XVR(IVC)*CHORD2(idx_strip)
            RV2(2,idx_vor) = RLE2(2,idx_strip)
            RV2(3,idx_vor) = RLE2(3,idx_strip)
C
            RV(1,idx_vor) = RLE(1,idx_strip) + XVR(IVC)*CHORDC
            RV(2,idx_vor) = RLE(2,idx_strip)
            RV(3,idx_vor) = RLE(3,idx_strip)
C
            RC(1,idx_vor) = RLE(1,idx_strip) + XCP(IVC)*CHORDC
            RC(2,idx_vor) = RLE(2,idx_strip)
            RC(3,idx_vor) = RLE(3,idx_strip)
C
            RS(1,idx_vor) = RLE(1,idx_strip) + XSR(IVC)*CHORDC
            RS(2,idx_vor) = RLE(2,idx_strip)
            RS(3,idx_vor) = RLE(3,idx_strip)
C
            CALL AKIMA(XASEC(1,ISEC,  ISURF),SASEC(1,ISEC,  ISURF),NSL,
     &                 XCP(IVC),SLOPEL, DSDX)
            CALL AKIMA(XASEC(1,ISEC+1,ISURF),SASEC(1,ISEC+1,ISURF),NSR,
     &                 XCP(IVC),SLOPER, DSDX)
            SLOPEC(idx_vor) =  (1.-FC)*(CHORDL/CHORDC)*SLOPEL 
     &                    +     FC *(CHORDR/CHORDC)*SLOPER
C
            CALL AKIMA(XASEC(1,ISEC  ,ISURF),SASEC(1,ISEC  ,ISURF),NSL,
     &                 XVR(IVC),SLOPEL, DSDX)
            CALL AKIMA(XASEC(1,ISEC+1,ISURF),SASEC(1,ISEC+1,ISURF),NSR,
     &                 XVR(IVC),SLOPER, DSDX)
            SLOPEV(idx_vor) =  (1.-FC)*(CHORDL/CHORDC)*SLOPEL 
     &                    +     FC *(CHORDR/CHORDC)*SLOPER
C
            DXOC = XPT(IVC+1) - XPT(IVC)
            DXV(idx_vor) = DXOC*CHORDC
            CHORDV(idx_vor) = CHORDC
            NSURFV(idx_vor) = LSCOMP(ISURF)

            LVNC(idx_vor) = .TRUE.
C
C---------- element inherits alpha,beta flag from surface
            LVALBE(idx_vor) = LFALBE(ISURF)
C
            DO N = 1, NCONTROL
C------------ scale control gain by factor 0..1, (fraction of element on control surface)
              FRACLE = (XLED(N)/CHORDC-XPT(IVC)) / DXOC
              FRACTE = (XTED(N)/CHORDC-XPT(IVC)) / DXOC
C
              FRACLE = MIN( 1.0 , MAX( 0.0 , FRACLE ) )
              FRACTE = MIN( 1.0 , MAX( 0.0 , FRACTE ) )
C
              DCONTROL(idx_vor,N) = GAINDA(N)*(FRACTE-FRACLE)
            ENDDO
C
C---------- TE control point used only if surface sheds a wake
            LVNC(idx_vor) = LFWAKE(ISURF)
C
cc#ifdef USE_CPOML
C...        nodal grid associated with vortex strip (aft-panel nodes)
C...        NOTE: airfoil in plane of wing, but not rotated perpendicular to dihedral;
C...        retained in (x,z) plane at this point
            CALL AKIMA( XLASEC(1,ISEC,ISURF), ZLASEC(1,ISEC,ISURF), NSL,
     &                  XPT(IVC+1), ZL_L, DSDX )
            CALL AKIMA( XUASEC(1,ISEC,ISURF), ZUASEC(1,ISEC,ISURF), NSL,
     &                  XPT(IVC+1), ZU_L, DSDX )
C
            CALL AKIMA( XLASEC(1,ISEC+1,ISURF), ZLASEC(1,ISEC+1,ISURF),
     &                  NSR, XPT(IVC+1), ZL_R, DSDX )
            CALL AKIMA( XUASEC(1,ISEC+1,ISURF), ZUASEC(1,ISEC+1,ISURF),
     &                  NSR, XPT(IVC+1), ZU_R, DSDX )
C
            XYN1(1,idx_vor) = RLE1(1,idx_strip) + 
     &                        XPT(IVC+1)*CHORD1(idx_strip)
            XYN1(2,idx_vor) = RLE1(2,idx_strip)
            
            ZL =  (1.-F1)*ZL_L + F1 *ZL_R
            ZU =  (1.-F1)*ZU_L + F1 *ZU_R
            
            ZLON1(idx_vor)  = RLE1(3,idx_strip) + ZL*CHORD1(idx_strip)
            ZUPN1(idx_vor)  = RLE1(3,idx_strip) + ZU*CHORD1(idx_strip)
C
            XYN2(1,idx_vor) = RLE2(1,idx_strip) + 
     &                        XPT(IVC+1)*CHORD2(idx_strip)
            XYN2(2,idx_vor) = RLE2(2,idx_strip)
            
            ZL =  (1.-F2)*ZL_L + F2 *ZL_R
            ZU =  (1.-F2)*ZU_L + F2 *ZU_R
          
            ZLON2(idx_vor)  = RLE2(3,idx_strip) + ZL*CHORD2(idx_strip)
            ZUPN2(idx_vor)  = RLE2(3,idx_strip) + ZU*CHORD2(idx_strip)
C
cc#endif
            idx_vor = idx_vor + 1
 1505     CONTINUE
C           
        idx_strip = idx_strip + 1
 150    CONTINUE
C
 200  CONTINUE
C
C---- Find wetted surface area (one side)
      SUM  = 0.0
      WTOT = 0.0
      DO JJ = 1, NJ(ISURF)
        J = JFRST(ISURF) + JJ-1 
        ASTRP = WSTRIP(J)*CHORD(J)
        SUM  = SUM + ASTRP
        WTOT = WTOT + WSTRIP(J)
      ENDDO
      SSURF(ISURF) = SUM
C
      IF(WTOT .EQ. 0.0) THEN
       CAVESURF(ISURF) = 0.0
      ELSE
       CAVESURF(ISURF) = SUM/WTOT
      ENDIF
C     add number of strips to the global count
      NSTRIP = NSTRIP + NJ(ISURF)
C     add number of of votrices
      NVOR = NVOR + NK(ISURF)*NJ(ISURF) 
C
      RETURN
      END ! MAKESURF
      
      subroutine update_surfaces()
c--------------------------------------------------------------
c     Updates all surfaces, using the stored data.
c--------------------------------------------------------------
      
      include 'AVL.INC'
      integer ISURF
      
      NSTRIP = 0
      NVOR = 0
      
      do ISURF=1,NSURF
            if (lverbose) then 
                  write(*,*) ISURF, 'Update surf:'//trim(STITLE(ISURF))
            end if
            if (ISURF.ne.1) then
                  if(ldupl(isurf-1)) then 
                        ! this surface has already been created
                        ! it was probably duplicated from the previous one
                        cycle
                  end if
                  call makesurf(ISURF)
            else
                  call makesurf(ISURF)
            endif
            
            if(ldupl(isurf)) then
                  call sdupl(isurf,ydupl(isurf),'ydup')
            endif
      end do 
      
      CALL ENCALC
      
      LAIC = .FALSE.
      LSRD = .FALSE.
      LVEL = .FALSE.
      LSOL = .FALSE.
      LSEN = .FALSE.
      
      end subroutine update_surfaces
            


      SUBROUTINE MAKEBODY(IBODY)
C     &       XBOD,YBOD,TBOD,NBOD)
C--------------------------------------------------------------
C     Sets up all stuff for body IBODY,
C     using info from configuration input file.
C--------------------------------------------------------------
      INCLUDE 'AVL.INC'
C
C      REAL XBOD(IBX), YBOD(IBX), TBOD(IBX)
C
      PARAMETER (KLMAX=101)
      REAL XPT(KLMAX), FSPACE(KLMAX)
C
C
c      IF(NSEC(IBODY).LT.2) THEN
c       WRITE(*,*) '*** Need at least 2 sections per body.'
c       STOP
c      ENDIF
C
C
      IF(NVB(IBODY).GT.KLMAX) THEN
       WRITE(*,*) '* MAKEBODY: Array overflow.  Increase KLMAX to',
     & NVB(IBODY)
       NVB(IBODY) = KLMAX
      ENDIF
C
C
      LFRST(IBODY) = NLNODE + 1 
      NL(IBODY) = NVB(IBODY)
C
      IF(NLNODE+NVB(IBODY).GT.NLMAX) THEN
       WRITE(*,*) '*** MAKEBODY: Array overflow. Increase NLMAX to',
     &             NLNODE+NVB(IBODY)
       STOP
      ENDIF
C
C-----------------------------------------------------------------
C---- set lengthwise spacing fraction arrays
      NSPACE = NVB(IBODY) + 1
      IF(NSPACE.GT.KLMAX) THEN
       WRITE(*,*) '*** MAKEBODY: Array overflow. Increase KLMAX to', 
     &             NSPACE
       STOP
      ENDIF
      CALL SPACER(NSPACE,BSPACE(IBODY),FSPACE)
C
      DO IVB = 1, NVB(IBODY)
        XPT(IVB) = FSPACE(IVB)
      ENDDO
      XPT(1) = 0.0
      XPT(NVB(IBODY)+1) = 1.0
C
C---- set body nodes and radii
      VOLB = 0.0
      SRFB = 0.0
      DO IVB = 1, NVB(IBODY)+1
        NLNODE = NLNODE + 1
C
        XVB = XBOD(1, IBODY) + (XBOD(NBOD(IBODY), IBODY)-XBOD(1,IBODY))
     &  *XPT(IVB)
        CALL AKIMA(XBOD(1,IBODY),YBOD(1,IBODY),NBOD(IBODY),XVB,YVB,DYDX)
        RL(1,NLNODE) = XYZTRAN_B(1,IBODY) + XYZSCAL_B(1,IBODY)*XVB
        RL(2,NLNODE) = XYZTRAN_B(2,IBODY)
        RL(3,NLNODE) = XYZTRAN_B(3,IBODY) + XYZSCAL_B(3,IBODY)*YVB
C
        CALL AKIMA(XBOD(1,IBODY),TBOD(1,IBODY),NBOD(IBODY),XVB,TVB,DRDX)
        RADL(NLNODE) = SQRT(XYZSCAL_B(2,IBODY)*XYZSCAL_B(3,IBODY)) 
     & * 0.5*TVB
      ENDDO
C---- get surface length, area and volume
      VOLB = 0.0
      SRFB = 0.0
      XBMN = RL(1,LFRST(IBODY))
      XBMX = XBMN
      DO IVB = 1, NVB(IBODY)
        NL0 = LFRST(IBODY) + IVB-1
        NL1 = NL0 + 1
        X0 = RL(1,NL0)
        X1 = RL(1,NL1)
        DX = ABS(X1 - X0)
        R0 = RADL(NL0)
        R1 = RADL(NL1)
        DVOL = PI*DX * (R0**2 + R0*R1 + R1**2) / 3.0
        DS = SQRT((R0-R1)**2 + DX**2)
        DSRF = PI*DS * (R0+R1)
C
        SRFB = SRFB + DSRF
        VOLB = VOLB + DVOL
        XBMN = MIN(XBMN,X0,X1)
        XBMX = MAX(XBMX,X0,X1)
      ENDDO
      VOLBDY(IBODY) = VOLB
      SRFBDY(IBODY) = SRFB
      ELBDY(IBODY) = XBMX - XBMN
C
      RETURN
      END ! MAKEBODY

      subroutine update_bodies()
c--------------------------------------------------------------
c     Updates all bodies, using the stored data.
c--------------------------------------------------------------
      include 'AVL.INC'
      integer IBODY, NBOD, NBLDS
      character*120 upname

      NLNODE = 0

      do IBODY=1,NBODY
      if (lverbose) then 
        write(*,*) 'Updating body ',IBODY
      end if
      if (IBODY.ne.1) then
       if(ldupl_b(ibody-1)) then 
        ! this body has already been created
        ! it was probably duplicated from the previous one
        cycle
       end if
       call makebody(IBODY)
      else
       call makebody(IBODY)
      endif
      
      if(ldupl_b(ibody)) then
       call bdupl(ibody,ydupl_b(ibody),'ydup')
      endif
      end do 
      
      CALL ENCALC
      
      LAIC = .FALSE.
      LSRD = .FALSE.
      LVEL = .FALSE.
      LSOL = .FALSE.
      LSEN = .FALSE.
      
      end subroutine update_bodies
<<<<<<< HEAD

      subroutine  set_section_coordinates(isec,isurf,x,y,n,nin,xfmin,
     &       xfmax, storecoords)
c--------------------------------------------------------------
c     Sets the airfoil coodinate data for the given section and surface
c--------------------------------------------------------------
      include 'AVL.INC'
      integer isec, isurf, n, nin
      real x(n), y(n)
      real xin(IBX), yin(IBX), tin(IBX)
      real xfmin, xfmax
      logical storecoords

        if (storecoords) then
c--------------------------------------------------------------
c     Store the raw input data into the common block for general purposes
c--------------------------------------------------------------
        do i = 1,n
          XSEC(i,isec, isurf) = x(i)
          YSEC(i,isec, isurf) = y(i)
        end do
        XFMIN_R(isec,isurf) = xfmin
        XFMAX_R(isec,isurf) = xfmax
        end if

        if((xfmin .gt. 0.01) .or. (xfmax .lt. 0.99)) then
          write(*,*) 'aifoil Lrange false', isurf, isec
          write(*,*) (xfmin .gt. 0.01)
          write(*,*) (xfmax .lt. 0.99)
          LRANGE(isurf) = .false.
        else
          LRANGE(isurf) = .true.
        end if

        call GETCAM(x,y,n,xin,yin,tin,nin,.true.)

=======

      subroutine  set_section_coordinates(isec,isurf,x,y,n,nin,xfmin,
     &       xfmax, storecoords)
c--------------------------------------------------------------
c     Sets the airfoil coodinate data for the given section and surface
c--------------------------------------------------------------
      include 'AVL.INC'
c      input
      integer isec, isurf, n, nin
      real x(n), y(n)
      real xin(IBX), yin(IBX), tin(IBX)
      real xfmin, xfmax
      logical storecoords

        if (storecoords) then
c--------------------------------------------------------------
c     Store the raw input data into the common block for general purposes
c--------------------------------------------------------------
            do i = 1,n
                  XSEC(i,isec, isurf) = x(i)
                  YSEC(i,isec, isurf) = y(i)
            end do
            XFMIN_R(isec,isurf) = xfmin
            XFMAX_R(isec,isurf) = xfmax
        end if

        if((xfmin .gt. 0.01) .or. (xfmax .lt. 0.99)) then
            if (lverbose) then 
                  write(*,*) 'aifoil Lrange false', isurf, isec
                  write(*,*) (xfmin .gt. 0.01)
                  write(*,*) (xfmax .lt. 0.99)
            endif
          LRANGE(isurf) = .false.
        else
          LRANGE(isurf) = .true.
        end if

        call GETCAM(x,y,n,xin,yin,tin,nin,.true.)

>>>>>>> 3b7b00a6
        NASEC(isec,isurf) = nin

        do i = 1, nin
          xf = xfmin + 
     &         (xfmax-xfmin)*float(i-1)/float(NASEC(isec,isurf)-1)
          XASEC(i,isec,isurf) = xin(1) + xf*(xin(nin)-xin(1))
          call AKIMA(xin,yin,nin,XASEC(i,isec,isurf),zc,
     &               SASEC(i,isec,isurf))
          call AKIMA(xin,tin,nin,XASEC(i,isec,isurf),
     &               TASEC(i,isec,isurf),dummy)
          XLASEC(i,isec,isurf) = XASEC(i,isec,isurf)
          XUASEC(i,isec,isurf) = XASEC(i,isec,isurf)
          ZLASEC(i,isec,isurf) = zc - 0.5*TASEC(i,isec,isurf)
          ZUASEC(i,isec,isurf) = zc + 0.5*TASEC(i,isec,isurf)
          CASEC(i,isec,isurf) = zc

        end do
        call NRMLIZ(NASEC(isec,isurf),XASEC(1,isec,isurf))
      
      end subroutine set_section_coordinates

      subroutine set_body_coordinates(ibod,xb,yb,nb,nin,storecoords)
c--------------------------------------------------------------
c     Sets the body oml coodinate data for the given section and surface
c--------------------------------------------------------------
      include 'AVL.INC'
      integer ibod, nb, nin
      real xb(nb), yb(nb)
      logical storecoords
C      real xin(ibx), yin(ibx), tin(ibx)
C------ xfmin and xfmax don't appear to be supported for bodies?

      if (storecoords) then
c--------------------------------------------------------------
c     Store the raw input data into the common block for general purposes
c--------------------------------------------------------------
      do i = 1,nb
      XBOD_R(i,ibod) = xb(i)
      YBOD_R(i,ibod) = yb(i)
      end do
      end if

C------ set thread line y, and thickness t ( = 2r)
      nbod = MIN( 50 , IBX )
      call GETCAM(xb,yb,nb,xbod(1,ibod),ybod(1,ibod),tbod(1,ibod),nin,
     & .false.)
      end subroutine set_body_coordinates

      SUBROUTINE SDUPL(NN, Ypt,MSG)
C-----------------------------------
C     Adds image of surface NN,
C     reflected about y=Ypt.
C-----------------------------------
      INCLUDE 'AVL.INC'
      CHARACTER*(*) MSG
      integer idx_vor
C
C     
      NNI = NN + 1
      IF(NNI.GT.NFMAX) THEN
        WRITE(*,*) 'SDUPL: Surface array overflow. Increase NFMAX',
     &             ' currently ',NFMAX
        STOP
      ENDIF
C
      KLEN = LEN(STITLE(NN))
      DO K = KLEN, 1, -1
        IF(STITLE(NN)(K:K) .NE. ' ') GO TO 6
      ENDDO
 6    STITLE(NNI) = STITLE(NN)(1:K) // ' (' // MSG // ')'
      if(lverbose)then
       WRITE(*,*) ' '
       WRITE(*,*) '  Building duplicate image-surface: ',STITLE(NNI)
      endif
C
C---- duplicate surface is assumed to be the same logical component surface
      LSCOMP(NNI) = LSCOMP(NN)
C
C---- same various logical flags
      LFWAKE(NNI) = LFWAKE(NN)
      LFALBE(NNI) = LFALBE(NN)
      LFLOAD(NNI) = LFLOAD(NN)
      LRANGE(NNI) = LRANGE(NN)
      LSURFSPACING(NNI) = LSURFSPACING(NN)

C---- accumulate stuff for new image surface 
      ! IFRST(NNI) = NVOR   + 1
      IFRST(NNI) =  IFRST(NNI-1) +  NK(NNI-1)*NJ(NNI-1)
      JFRST(NNI) =  JFRST(NNI-1) +  NJ(NNI-1)
      ! JFRST(NNI) = NSTRIP + 1
      NJ(NNI) = NJ(NN)
      NK(NNI) = NK(NN)
C
      NVC(NNI) = NK(NNI)
      NVS(NNi) = NJ(NNI)
C
      SSURF(NNI)    = SSURF(NN)
      CAVESURF(NNI) = CAVESURF(NN)
C--- Note hinge axis is flipped to reverse the Y component of the hinge
C    vector.   This means that deflections need to be reversed for image
C    surfaces.
C
C--- Image flag reversed (set to -IMAGS) for imaged surfaces
      IMAGS(NNI) = -IMAGS(NN)
C
cc#ifdef USE_CPOML
      ICNTFRST(NNI) = ICNTFRST(NN) + NCNTSEC(NN)
      NCNTSEC(NNI)  = NCNTSEC(NN)
      DO ISEC = 1, NCNTSEC(NNI)
            IDUP = ICNTFRST(NNI) + (ISEC-1)
            IORG = ICNTFRST(NN ) + (ISEC-1)
            ICNTSEC(IDUP) = ICNTSEC(IORG)
      ENDDO
cc#endif
C
      YOFF = 2.0*Ypt
C
C--- Create image strips, to maintain the same sense of positive GAMMA
C    these have the 1 and 2 strip edges reversed (i.e. root is edge 2, 
C    not edge 1 as for a strip with IMAGS=1
      idx_strip = JFRST(NNI)
      DO 100 IVS = 1, NVS(NNI)
      !   NSTRIP = NSTRIP + 1
        IF(idx_strip.GT.NSMAX) THEN
          WRITE(*,*) 'SDUPL: Strip array overflow. Increase NSMAX',
     &               ' currently ',NSMAX
          STOP
        ENDIF
C
        JJI = JFRST(NNI) + IVS-1
        JJ  = JFRST(NN)  + IVS-1
        RLE1(1,JJI)   =  RLE2(1,JJ)
        RLE1(2,JJI)   = -RLE2(2,JJ) + YOFF
        RLE1(3,JJI)   =  RLE2(3,JJ)
        CHORD1(JJI) =  CHORD2(JJ)
        RLE2(1,JJI)   =  RLE1(1,JJ)
        RLE2(2,JJI)   = -RLE1(2,JJ) + YOFF
        RLE2(3,JJI)   =  RLE1(3,JJ)
        CHORD2(JJI) =  CHORD1(JJ)
        RLE(1,JJI)    =  RLE(1,JJ)
        RLE(2,JJI)    = -RLE(2,JJ) + YOFF
        RLE(3,JJI)    =  RLE(3,JJ)
        CHORD(JJI)  =  CHORD(JJ)
        WSTRIP(JJI) =  WSTRIP(JJ)
        TANLE(JJI)  = -TANLE(JJ)
        AINC (JJI)  =  AINC(JJ)
C
cc#ifdef USE_CPOML
        AINC1(JJI) = AINC2(JJ)
        AINC2(JJI) = AINC1(JJ)
C
cc#endif
        NSURFS(idx_strip) = NNI
C
        DO N = 1, NDESIGN
          AINC_G(JJI,N) = AINC_G(JJ,N)
        ENDDO
C
        DO N = 1, NCONTROL
          VREFL(JJI,N) = VREFL(JJ,N)
C
          VHINGE(1,JJI,N) =  VHINGE(1,JJ,N)
          VHINGE(2,JJI,N) = -VHINGE(2,JJ,N)
          VHINGE(3,JJI,N) =  VHINGE(3,JJ,N)
C
          PHINGE(1,JJI,N) =  PHINGE(1,JJ,N)
          PHINGE(2,JJI,N) = -PHINGE(2,JJ,N) + YOFF
          PHINGE(3,JJI,N) =  PHINGE(3,JJ,N)
        ENDDO
C
C--- The defined section for image strip is flagged with (-)
      !   IJFRST(JJI)  = NVOR + 1
      !   IJFRST(JJI) = IJFRST(NSTRIP - 1) + NVC(NNI)
        IJFRST(JJI) = IJFRST(JJI - 1) + NVSTRP(JJI - 1)

        NVSTRP(JJI)  = NVC(NNI)
        DO L = 1, 6
          CLCD(L,JJI) = CLCD(L,JJ) 
        END DO
        LVISCSTRP(JJI) = LVISCSTRP(JJ)
C
        idx_vor = IJFRST(JJI)

        DO 80 IVC = 1, NVC(NNI)
      !     NVOR = NVOR + 1
          IF(idx_vor.GT.NVMAX) THEN
            WRITE(*,*) 'SDUPL: Vortex array overflow. Increase NVMAX',
     &                 ' currently ',NVMAX
            STOP
          ENDIF
C
          III = IJFRST(JJI) + IVC-1
          II  = IJFRST(JJ)  + IVC-1
          RV1(1,III)     =  RV2(1,II)
          RV1(2,III)     = -RV2(2,II) + YOFF
          RV1(3,III)     =  RV2(3,II)
          RV2(1,III)     =  RV1(1,II)
          RV2(2,III)     = -RV1(2,II) + YOFF
          RV2(3,III)     =  RV1(3,II)
          RV(1,III)     =  RV(1,II)
          RV(2,III)     = -RV(2,II) + YOFF
          RV(3,III)     =  RV(3,II)
          RC(1,III)     =  RC(1,II)
          RC(2,III)     = -RC(2,II) + YOFF
          RC(3,III)     =  RC(3,II)
          SLOPEC(III) = SLOPEC(II)
          SLOPEV(III) = SLOPEV(II)
          DXV(III)     = DXV(II)
          CHORDV(III) = CHORDV(II)
          NSURFV(III) = LSCOMP(NNI)
          LVALBE(III) = LVALBE(II)
          LVNC(III) = LVNC(II)
C
          DO N = 1, NCONTROL
ccc         RSGN = SIGN( 1.0 , VREFL(JJ,N) )
            RSGN = VREFL(JJ,N)
            DCONTROL(III,N) = -DCONTROL(II,N)*RSGN
          ENDDO
C          
cc#ifdef USE_CPOML
C...      nodal grid associated with vortex strip
          XYN1(1,III) =  XYN2(1,II)
          XYN1(2,III) = -XYN2(2,II) + YOFF
          XYN2(1,III) =  XYN1(1,II)
          XYN2(2,III) = -XYN1(2,II) + YOFF
C
          ZLON1(III)  = ZLON2(II)
          ZUPN1(III)  = ZUPN2(II)
          ZLON2(III)  = ZLON1(II)
          ZUPN2(III)  = ZUPN1(II)
cc#endif
          idx_vor = idx_vor + 1
C
   80   CONTINUE
        idx_strip = idx_strip + 1 
C
  100 CONTINUE
C
      
C
      NSTRIP = NSTRIP + NJ(NNI)
      NVOR = NVOR + NK(NNI)*NJ(NNI) 

      RETURN
      END ! SDUPL




      SUBROUTINE BDUPL(NN,Ypt,MSG)
C-----------------------------------
C     Adds image of surface NN,
C     reflected about y=Ypt.
C-----------------------------------
      INCLUDE 'AVL.INC'
      CHARACTER*(*) MSG
C
      NNI = NBODY + 1
      IF(NNI.GT.NBMAX) THEN
        WRITE(*,*) 'BDUPL: Body array overflow. Increase NBMAX',
     &             ' currently ',NBMAX
        STOP
      ENDIF
C
      KLEN = LEN(BTITLE(NN))
      DO K = KLEN, 1, -1
        IF(BTITLE(NN)(K:K) .NE. ' ') GO TO 6
      ENDDO
 6    BTITLE(NNI) = BTITLE(NN)(1:K) // ' (' // MSG // ')'
      if (lverbose) then
      WRITE(*,*) ' '
      WRITE(*,*) '  Building duplicate image-body: ',BTITLE(NNI)
      endif
C
      LFRST(NNI) = NLNODE + 1
      NL(NNI) = NL(NN)
C
      NVB(NNI) = NL(NNI)
C
      IF(NLNODE+NVB(NNI).GT.NLMAX) THEN
       WRITE(*,*) '*** MAKEBODY: Array overflow. Increase NLMAX to',
     &             NLNODE+NVB(NNI)
       STOP
      ENDIF
C
C
      ELBDY(NNI)  = ELBDY(NN)
      SRFBDY(NNI) = SRFBDY(NN)
      VOLBDY(NNI) = VOLBDY(NN)
C
      YOFF = 2.0*Ypt
C
C---- set body nodes and radii
      DO IVB = 1, NVB(NNI)+1
        NLNODE = NLNODE + 1
C
        LLI = LFRST(NNI) + IVB-1
        LL  = LFRST(NN)  + IVB-1
C
        RL(1,LLI) =  RL(1,LL)
        RL(2,LLI) = -RL(2,LL) + YOFF
        RL(3,LLI) =  RL(3,LL)
C
        RADL(LLI) =  RADL(LL)
      ENDDO
C
      NBODY = NBODY + 1
C
      RETURN
      END ! BDUPL




      SUBROUTINE ENCALC
C
C...PURPOSE  To calculate the normal vectors for the strips, 
C            the horseshoe vortices, and the control points.
C            Incorporates surface deflections.
C
C...INPUT    NVOR      Number of vortices
C            X1        Coordinates of endpoint #1 of the vortices
C            X2        Coordinates of endpoint #2 of the vortices
C            SLOPEV    Slope at bound vortices
C            SLOPEC    Slope at control points
C            NSTRIP    Number of strips
C            IJFRST    Index of first element in strip
C            NVSTRP    No. of vortices in strip
C            AINC      Angle of incidence of strip
C            LDES      include design-variable deflections if TRUE
C
C...OUTPUT   ENC(3)        Normal vector at control point
C            ENV(3)        Normal vector at bound vortices
C            ENSY, ENSZ    Strip normal vector (ENSX=0)
C            LSTRIPOFF     Non-used strip (T) (below z=ZSYM)
C
C...COMMENTS   
C
      INCLUDE 'AVL.INC'
C
      REAL EP(3), EQ(3), ES(3), EB(3), EC(3), ECXB(3)
      REAL EC_G(3,NDMAX), ECXB_G(3)
C
C...Calculate the normal vector at control points and bound vortex midpoints
C
      DO 10 J = 1, NSTRIP
C
C...Calculate normal vector for the strip (normal to X axis)
        I = IJFRST(J)
        DXLE =  RV2(1,I)-RV1(1,I)
        DYLE =  RV2(2,I)-RV1(2,I)
        DZLE =  RV2(3,I)-RV1(3,I)
c       AXLE = (RV2(1,I)+RV1(1,I))*0.5
c       AYLE = (RV2(2,I)+RV1(2,I))*0.5
c       AZLE = (RV2(3,I)+RV1(3,I))*0.5
        AXLE = RV(1,I)
        AYLE = RV(2,I)
        AZLE = RV(3,I)
C
        I = IJFRST(J) + (NVSTRP(J)-1)
        DXTE =  RV2(1,I)-RV1(1,I)
        DYTE =  RV2(2,I)-RV1(2,I)
        DZTE =  RV2(3,I)-RV1(3,I)
c       AXTE = (RV2(1,I)+RV1(1,I))*0.5
c       AYTE = (RV2(2,I)+RV1(2,I))*0.5
c       AZTE = (RV2(3,I)+RV1(3,I))*0.5
        AXTE = RV(1,I)
        AYTE = RV(2,I)
        AZTE = RV(3,I)
C
        DXT = (1.0-SAXFR)*DXLE + SAXFR*DXTE
        DYT = (1.0-SAXFR)*DYLE + SAXFR*DYTE
        DZT = (1.0-SAXFR)*DZLE + SAXFR*DZTE
C
        ESS(1,J) =  DXT/SQRT(DXT*DXT + DYT*DYT + DZT*DZT)
        ESS(2,J) =  DYT/SQRT(DXT*DXT + DYT*DYT + DZT*DZT)
        ESS(3,J) =  DZT/SQRT(DXT*DXT + DYT*DYT + DZT*DZT)
C
        ENSY(J) = -DZT/SQRT(DYT*DYT + DZT*DZT)
        ENSZ(J) =  DYT/SQRT(DYT*DYT + DZT*DZT)
C
        XSREF(J) = (1.0-SAXFR)*AXLE + SAXFR*AXTE
        YSREF(J) = (1.0-SAXFR)*AYLE + SAXFR*AYTE
        ZSREF(J) = (1.0-SAXFR)*AZLE + SAXFR*AZTE
C
C
        ES(1) = 0.
        ES(2) = ENSY(J)
        ES(3) = ENSZ(J)
C
        LSTRIPOFF(J) = .FALSE.
C
        NV = NVSTRP(J)
        DO 105 II = 1, NV
C
          I = IJFRST(J) + (II-1)
C
          DO N = 1, NCONTROL
            ENV_D(1,I,N) = 0.
            ENV_D(2,I,N) = 0.
            ENV_D(3,I,N) = 0.
            ENC_D(1,I,N) = 0.
            ENC_D(2,I,N) = 0.
            ENC_D(3,I,N) = 0.
          ENDDO
C
          DO N = 1, NDESIGN
            ENV_G(1,I,N) = 0.
            ENV_G(2,I,N) = 0.
            ENV_G(3,I,N) = 0.
            ENC_G(1,I,N) = 0.
            ENC_G(2,I,N) = 0.
            ENC_G(3,I,N) = 0.
          ENDDO
C
C...Define unit vector along bound leg
          DXB = RV2(1,I)-RV1(1,I) ! right h.v. pt - left h.v. pt 
          DYB = RV2(2,I)-RV1(2,I)
          DZB = RV2(3,I)-RV1(3,I)
          EMAG = SQRT(DXB**2 + DYB**2 + DZB**2)
          EB(1) = DXB/EMAG
          EB(2) = DYB/EMAG
          EB(3) = DZB/EMAG
C
C...Define direction of normal vector at control point 
C   The YZ projection of the normal vector matches the camber slope
C   + section local incidence in the YZ defining plane for the section
          ANG = AINC(J) - ATAN(SLOPEC(I))
cc          IF(LDES) THEN
C--------- add design-variable contribution to angle
           DO N = 1, NDESIGN
             ANG = ANG + AINC_G(J,N)*DELDES(N)
           ENDDO
cc          ENDIF
C
          SINC = SIN(ANG)
          COSC = COS(ANG)
          EC(1) =  COSC
          EC(2) = -SINC*ES(2)
          EC(3) = -SINC*ES(3)
      !     EC  = rotation of strip normal vector? or along chord?
          DO N = 1, NDESIGN
            EC_G(1,N) = -SINC      *AINC_G(J,N)
            EC_G(2,N) = -COSC*ES(2)*AINC_G(J,N)
            EC_G(3,N) = -COSC*ES(3)*AINC_G(J,N)
          ENDDO
C
C...Normal vector is perpendicular to camberline vector and to the bound leg
          CALL CROSS(EC,EB,ECXB)
          EMAG = SQRT(ECXB(1)**2 + ECXB(2)**2 + ECXB(3)**2)
          IF(EMAG.NE.0.0) THEN
            ENC(1,I) = ECXB(1)/EMAG
            ENC(2,I) = ECXB(2)/EMAG
            ENC(3,I) = ECXB(3)/EMAG
            DO N = 1, NDESIGN
              CALL CROSS(EC_G(1,N),EB,ECXB_G)
              EMAG_G = ENC(1,I)*ECXB_G(1)
     &               + ENC(2,I)*ECXB_G(2)
     &               + ENC(3,I)*ECXB_G(3)
              ENC_G(1,I,N) = (ECXB_G(1) - ENC(1,I)*EMAG_G)/EMAG
              ENC_G(2,I,N) = (ECXB_G(2) - ENC(2,I)*EMAG_G)/EMAG
              ENC_G(3,I,N) = (ECXB_G(3) - ENC(3,I)*EMAG_G)/EMAG
            ENDDO
          ELSE
            ENC(1,I) = ES(1)
            ENC(2,I) = ES(2)
            ENC(3,I) = ES(3)
          ENDIF
C
C
C...Define direction of normal vector at vortex mid-point. 
C   The YZ projection of the normal vector matches the camber slope
C   + section local incidence in the YZ defining plane for the section
          ANG = AINC(J) - ATAN(SLOPEV(I)) 
cc          IF(LDES) THEN
C--------- add design-variable contribution to angle
           DO N = 1, NDESIGN
             ANG = ANG + AINC_G(J,N)*DELDES(N)
           ENDDO
cc          ENDIF
C
          SINC = SIN(ANG)
          COSC = COS(ANG)
          EC(1) =  COSC
          EC(2) = -SINC*ES(2)
          EC(3) = -SINC*ES(3)
          DO N = 1, NDESIGN
            EC_G(1,N) = -SINC      *AINC_G(J,N)
            EC_G(2,N) = -COSC*ES(2)*AINC_G(J,N)
            EC_G(3,N) = -COSC*ES(3)*AINC_G(J,N)
          ENDDO
C
C...Normal vector is perpendicular to camberline vector and to the bound leg
          CALL CROSS(EC,EB,ECXB)
          EMAG = SQRT(ECXB(1)**2 + ECXB(2)**2 + ECXB(3)**2)
          IF(EMAG.NE.0.0) THEN
            ENV(1,I) = ECXB(1)/EMAG
            ENV(2,I) = ECXB(2)/EMAG
            ENV(3,I) = ECXB(3)/EMAG
            DO N = 1, NDESIGN
              CALL CROSS(EC_G(1,N),EB,ECXB_G)
              EMAG_G = ENC(1,I)*ECXB_G(1)
     &               + ENC(2,I)*ECXB_G(2)
     &               + ENC(3,I)*ECXB_G(3)
              ENV_G(1,I,N) = (ECXB_G(1) - ENV(1,I)*EMAG_G)/EMAG
              ENV_G(2,I,N) = (ECXB_G(2) - ENV(2,I)*EMAG_G)/EMAG
              ENV_G(3,I,N) = (ECXB_G(3) - ENV(3,I)*EMAG_G)/EMAG
            ENDDO
          ELSE
            ENV(1,I) = ES(1)
            ENV(2,I) = ES(2)
            ENV(3,I) = ES(3)
          ENDIF
C
C
ccc       write(*,*) i, dcontrol(i,1), dcontrol(i,2)
C
C=======================================================
C-------- rotate normal vectors for control surface
          DO 100 N = 1, NCONTROL
C
C---------- skip everything if this element is unaffected by control variable N
            IF(DCONTROL(I,N).EQ.0.0) GO TO 100
C
            ANG     = DTR*DCONTROL(I,N)*DELCON(N)
            ANG_DDC = DTR*DCONTROL(I,N)
C
            COSD = COS(ANG)
            SIND = SIN(ANG)
C
C---------- EP = normal-vector component perpendicular to hinge line
            ENDOT = DOT(ENC(1,I),VHINGE(1,J,N))
            EP(1) = ENC(1,I) - ENDOT*VHINGE(1,J,N)
            EP(2) = ENC(2,I) - ENDOT*VHINGE(2,J,N)
            EP(3) = ENC(3,I) - ENDOT*VHINGE(3,J,N)
C---------- EQ = unit vector perpendicular to both EP and hinge line
            CALL CROSS(VHINGE(1,J,N),EP,EQ)
C
C---------- rotated vector would consist of sin,cos parts from EP and EQ,
C-          with hinge-parallel component ENDOT restored 
cc          ENC(1,I) = EP(1)*COSD + EQ(1)*SIND + ENDOT*VHINGE(1,J,N)
cc          ENC(2,I) = EP(2)*COSD + EQ(2)*SIND + ENDOT*VHINGE(2,J,N)
cc          ENC(3,I) = EP(3)*COSD + EQ(3)*SIND + ENDOT*VHINGE(3,J,N)
C
C---------- linearize about zero deflection (COSD=1, SIND=0)
            ENC_D(1,I,N) = ENC_D(1,I,N) + EQ(1)*ANG_DDC
            ENC_D(2,I,N) = ENC_D(2,I,N) + EQ(2)*ANG_DDC
            ENC_D(3,I,N) = ENC_D(3,I,N) + EQ(3)*ANG_DDC
C
C
C---------- repeat for ENV vector
C
C---------- EP = normal-vector component perpendicular to hinge line
            ENDOT = DOT(ENV(1,I),VHINGE(1,J,N))
            EP(1) = ENV(1,I) - ENDOT*VHINGE(1,J,N)
            EP(2) = ENV(2,I) - ENDOT*VHINGE(2,J,N)
            EP(3) = ENV(3,I) - ENDOT*VHINGE(3,J,N)
C---------- EQ = unit vector perpendicular to both EP and hinge line
            CALL CROSS(VHINGE(1,J,N),EP,EQ)
C
C---------- rotated vector would consist of sin,cos parts from EP and EQ,
C-          with hinge-parallel component ENDOT restored 
cc          ENV(1,I) = EP(1)*COSD + EQ(1)*SIND + ENDOT*VHINGE(1,J,N)
cc          ENV(2,I) = EP(2)*COSD + EQ(2)*SIND + ENDOT*VHINGE(2,J,N)
cc          ENV(3,I) = EP(3)*COSD + EQ(3)*SIND + ENDOT*VHINGE(3,J,N)
C
C---------- linearize about zero deflection (COSD=1, SIND=0)
            ENV_D(1,I,N) = ENV_D(1,I,N) + EQ(1)*ANG_DDC
            ENV_D(2,I,N) = ENV_D(2,I,N) + EQ(2)*ANG_DDC
            ENV_D(3,I,N) = ENV_D(3,I,N) + EQ(3)*ANG_DDC
 100      CONTINUE
 101      CONTINUE
C
 105    CONTINUE
  10  CONTINUE
C
      LENC = .TRUE.
C
      RETURN
      END ! ENCALC
<|MERGE_RESOLUTION|>--- conflicted
+++ resolved
@@ -818,44 +818,6 @@
       LSEN = .FALSE.
       
       end subroutine update_bodies
-<<<<<<< HEAD
-
-      subroutine  set_section_coordinates(isec,isurf,x,y,n,nin,xfmin,
-     &       xfmax, storecoords)
-c--------------------------------------------------------------
-c     Sets the airfoil coodinate data for the given section and surface
-c--------------------------------------------------------------
-      include 'AVL.INC'
-      integer isec, isurf, n, nin
-      real x(n), y(n)
-      real xin(IBX), yin(IBX), tin(IBX)
-      real xfmin, xfmax
-      logical storecoords
-
-        if (storecoords) then
-c--------------------------------------------------------------
-c     Store the raw input data into the common block for general purposes
-c--------------------------------------------------------------
-        do i = 1,n
-          XSEC(i,isec, isurf) = x(i)
-          YSEC(i,isec, isurf) = y(i)
-        end do
-        XFMIN_R(isec,isurf) = xfmin
-        XFMAX_R(isec,isurf) = xfmax
-        end if
-
-        if((xfmin .gt. 0.01) .or. (xfmax .lt. 0.99)) then
-          write(*,*) 'aifoil Lrange false', isurf, isec
-          write(*,*) (xfmin .gt. 0.01)
-          write(*,*) (xfmax .lt. 0.99)
-          LRANGE(isurf) = .false.
-        else
-          LRANGE(isurf) = .true.
-        end if
-
-        call GETCAM(x,y,n,xin,yin,tin,nin,.true.)
-
-=======
 
       subroutine  set_section_coordinates(isec,isurf,x,y,n,nin,xfmin,
      &       xfmax, storecoords)
@@ -895,7 +857,6 @@
 
         call GETCAM(x,y,n,xin,yin,tin,nin,.true.)
 
->>>>>>> 3b7b00a6
         NASEC(isec,isurf) = nin
 
         do i = 1, nin

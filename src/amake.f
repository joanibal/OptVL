--- conflicted
+++ resolved
@@ -109,13 +109,8 @@
          NVS(ISURF) = NVS(ISURF) + NSPANS(ISEC, ISURF)
        ENDDO
        IF(NVS(ISURF).GT.KSMAX) THEN
-<<<<<<< HEAD
-        WRITE(*,*) '*** MAKESURF: Array overflow. Increase KSMAX to',
-     &  NVS(ISURF)
-=======
            WRITE(*,*) '*** MAKESURF: Array overflow. Increase',
      &      'KSMAX to',NVS(ISURF)
->>>>>>> ac2d10ba
         STOP
        ENDIF
 C
@@ -375,11 +370,7 @@
 C
           WSTRIP(idx_strip) = ABS(F2-F1)*WIDTH
           TANLE(idx_strip)  = (XYZLER(1)-XYZLEL(1))/WIDTH
-<<<<<<< HEAD
-          TANTE(idx_strip)  = (XYZLER(1)+CHORDR -
-=======
           TANTE(idx_strip)  = (XYZLER(1)+CHORDR - 
->>>>>>> ac2d10ba
      &                         XYZLEL(1)-CHORDL)/WIDTH
 C
 cc#ifdef USE_CPOML

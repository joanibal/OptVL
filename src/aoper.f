C***********************************************************************
C    Module:  aoper.f
C 
C    Copyright (C) 2002 Mark Drela, Harold Youngren
C 
C    This program is free software; you can redistribute it and/or modify
C    it under the terms of the GNU General Public License as published by
C    the Free Software Foundation; either version 2 of the License, or
C    (at your option) any later version.
C
C    This program is distributed in the hope that it will be useful,
C    but WITHOUT ANY WARRANTY; without even the implied warranty of
C    MERCHANTABILITY or FITNESS FOR A PARTICULAR PURPOSE.  See the
C    GNU General Public License for more details.
C
C    You should have received a copy of the GNU General Public License
C    along with this program; if not, write to the Free Software
C    Foundation, Inc., 675 Mass Ave, Cambridge, MA 02139, USA.
C***********************************************************************

      SUBROUTINE OPER
C---------------------------------------
C     Main driver routine for AVL
C---------------------------------------
      INCLUDE 'AVL.INC'
C       INCLUDE 'AVLPLT.INC'
      LOGICAL ERROR, LCERR, LCERRI, LWRIT, LMATCH, LMATCH_TEST
C

      CHARACTER*1 ANS
      CHARACTER*2 OPT
      CHARACTER*4 COMAND, COMAND_TEST, ITEMC
      CHARACTER*80 FNOUT, FNDER, FNNEW
      CHARACTER*80 LINE, FNVB, COMARG, COMARG_TEST, CRUN, PROMPT, RTNEW
      CHARACTER*50 SATYPE, ROTTYPE
C
      LOGICAL LOWRIT
C
      REAL    RINPUT(20), RINP(20)

      INTEGER IINPUT(20), IINP(20), IRUN_TEST
C
      IF(.NOT.LGEO) THEN
       WRITE(*,*)
       WRITE(*,*) '* Configuration not defined'
       RETURN
      ENDIF
C
C
      FNVB = ' '
C
      CALL GETSA(LNASA_SA,SATYPE,DIR)
C
      IF(LSA_RATES) THEN
        ROTTYPE = 'Rates,moments about Stability axes'
       ELSE
        ROTTYPE = 'Rates,moments about Body axes'
      ENDIF
C
 1000 FORMAT (A)
C
C       LPLOT = .FALSE.
      LWRIT = .FALSE.
      LSOL  = .FALSE.
C
      FNOUT = ' '
C
C=================================================================
C---- start of user interaction loop
 800  CONTINUE
C C
      LCERR = .FALSE.
C C
C C
      CALL CFRAC(IRUN,NRUN,CRUN,NPR)
C
      if(lverbose)then
            WRITE(*,1050) CRUN(1:NPR), RTITLE(IRUN)
            CALL CONLST(IRUN)
      end if
C       WRITE(*,1052)

 1050 FORMAT(
     &  /' Operation of run case ',A,':  ', A
     &  /' ==========================================================')
C
 1052 FORMAT(
     &  /'  C1  set level or banked  horizontal flight constraints'
     &  /'  C2  set steady pitch rate (looping) flight constraints'
     &  /'  M odify parameters                                    '
     & //' "#" select  run case          L ist defined run cases   '
     &  /'  +  add new run case          S ave run cases to file   '
     &  /'  -  delete  run case          F etch run cases from file'
     &  /'  N ame current run case       W rite forces to file     '
     & //' eX ecute run case             I nitialize variables     '
     & //'  G eometry plot               T refftz Plane plot       '
     & //'  ST  stability derivatives    FT  total   forces        '
     &  /'  SB  body-axis derivatives    FN  surface forces        '
     &  /'  RE  reference quantities     FS  strip   forces        '
     &  /'  DE  design changes           FE  element forces        '
     &  /'  O ptions                     FB  body forces           '
     &  /'                               HM  hinge moments         '
     &  /'                               VM  strip shear,moment    ')
C 
C   A B C D E F G H I J K L M N O P Q R S T U V W X Y Z
C   x x x x   x x   x     x x x x x   x x x   x x x x

 810  CONTINUE
C       PROMPT = ' .OPER (case ' // CRUN(1:NPR) // ')^'
C       CALL ASKC(PROMPT,COMAND,COMARG)
C C
C------------------------------------------------------
C C       IF    (COMAND.EQ.'    ') THEN
C C        IF(LPLOT) CALL PLEND
C C C        LPLOT = .FALSE.
C C C     CALL CLRZOOM
C C        RETURN
C C
C       IF(COMAND.EQ.'?   ') THEN
C        GO TO 800
C C
C       ENDIF
C C
C C ------------------------------------------------------
C C---- check for run case commands
C       IF(COMAND.EQ.'+   ') THEN
C C----- add new case after current one
C C
C        IF(NRUN.EQ.NRMAX) THEN
C         WRITE(*,*)
C         WRITE(*,*) '* Run case array limit NRMAX reached'
C        ELSE
C         NRUN = NRUN + 1
C C
C         DO JR = NRUN, IRUN+1, -1
C           CALL RCOPY(JR,JR-1)
C         ENDDO
C         WRITE(*,*) 'Initializing new run case from current one'
C C        
C         IRUN = IRUN + 1
C        ENDIF
C C
C        GO TO 800
C C
C       ELSEIF(COMAND.EQ.'-   ') THEN
C C----- delete current case
C C
C        IF(NRUN.LE.1) THEN
C         WRITE(*,*)
C         WRITE(*,*) '* Cannot delete one remaining run case'
C        ELSE
C         DO JR = IRUN, NRUN-1
C           CALL RCOPY(JR,JR+1)
C         ENDDO
C         NRUN  = NRUN - 1
C         IRUN  = MAX( 1 , MIN( IRUN  , NRUN ) )
C         IRUNE = MAX( 1 , MIN( IRUNE , NRUN ) )
C        ENDIF
C C
C        GO TO 800
C C
C       ENDIF
C C
C------------------------------------------------------
C---- first check if point index was input
C       IF(INDEX('0123456789',COMAND(1:1)) .NE. 0) THEN
C         READ(COMAND,*,ERR=8) IRUN
C         IF(IRUN.LT.1 .OR. IRUN.GT.NRUN) THEN
C          IRUN = MAX( 1 , MIN(NRUN,IRUN) )
C          WRITE(*,*) '* Run case index was limited to available range'
C         ENDIF
C         GO TO 800
C C
C  8      WRITE(*,*) '* Invalid command: ', COMAND
C         GO TO 800
C       ENDIF
C C
C C------------------------------------------------------
C C---- extract command line numeric arguments
C       DO I=1, 20
C         IINPUT(I) = 0
C         RINPUT(I) = 0.0
C       ENDDO
C       NINPUT = 20

C       CALL GETINT(COMARG,IINPUT,NINPUT,ERROR)

C       NINPUT = 20

C       CALL GETFLT(COMARG,RINPUT,NINPUT,ERROR)
C C
C  14   CONTINUE
C C------------------------------------------------------
C C---- check for parameter toggle/set command
      
C       WRITE(*,*) '------------------COM 1-----------------------'
C       WRITE(*,*) COMAND, 'COMAND'
C       WRITE(*,*) COMARG, 'COMARG'
C       WRITE(*,*) LMATCH,  'LMATCH'
C       WRITE(*,*) IRUN, 'IRUN'
C       WRITE(*,*) 
C       WRITE(*,*) ALFA, 'ALFA'
C       WRITE(*,*) '-----------------------------------------------'





C      CALL CONSET(COMAND,COMARG)! ,LMATCH,IRUN)
C C
C       IF(LMATCH) THEN
C C----- match found... go back to OPER menu
C        GO TO 800
C       ENDIF
C C
C C------------------------------------------------------
C---- check for trim set command

C      CALL TRMSET(COMAND,COMARG,LMATCH,IRUN)
C
C       IF(LMATCH) THEN
C C----- match found... go back to OPER menu
C        GO TO 800
C       ENDIF

C------------------------------------------------------
C---- pick up here to try decoding for remaining commands
C
C       IF(COMAND .EQ. 'X   ') THEN
C------ execute calculation
C         ALFA = 2.5



        IF(LCERR) THEN
         WRITE(*,*) '** Flow solution is not possible.'
         WRITE(*,*) '** Cannot impose a constraint more than once.'
C          GO TO 800
        ENDIF
C
        IRUN0 = IRUN
C
        XYZREF(1) = PARVAL(IPXCG,IRUN)
        XYZREF(2) = PARVAL(IPYCG,IRUN)
        XYZREF(3) = PARVAL(IPZCG,IRUN)
        CDREF     = PARVAL(IPCD0,IRUN)
C
        INFO = 1
        CALL EXEC(NITMAX,INFO,IRUN)
C        IF(.NOT.LSOL) GO TO 810
C C
        if(lverbose) then
            IF(LPTOT)   CALL OUTTOT(6)
            IF(LPSURF)  CALL OUTSURF(6)
            IF(LPSTRP)  CALL OUTSTRP(6)
            IF(LPELE)   CALL OUTELE(6)
            IF(LPHINGE) CALL OUTHINGE(6)
        end if


C
C       ENDIF


C C------------------------------------------------------
C       ELSEIF(COMAND .EQ. 'XX  ') THEN
C C------ execute calculation for all run cases
C         DO 24 IR = 1, NRUN
C C-------- check for well-posedness
C           LCERRI = .FALSE.
C           DO IV = 1, NVTOT
C             IC = ICON(IV,IR)
C             DO JV = 1, NVTOT
C               IF(IV.NE.JV .AND. ICON(IV,IR).EQ.ICON(JV,IR)) THEN
C                LCERRI = .TRUE.
C               ENDIF
C             ENDDO
C           ENDDO
C           IF(LCERRI) THEN
C            WRITE(*,*) '** Run case', IR,' ...'
C            WRITE(*,*) '** Flow solution is not possible.'
C            WRITE(*,*) '** Cannot impose a constraint more than once.'
C            GO TO 24          
C           ENDIF
C C
C           INFO = 1
C           CALL EXEC(NITMAX,INFO,IR)
C           IF(.NOT.LSOL) GO TO 24
C C
C           IF(LPTOT)  CALL OUTTOT(6)
C           IF(LPSURF) CALL OUTSURF(6)
C           IF(LPSTRP) CALL OUTSTRP(6)
C           IF(LPELE)  CALL OUTELE(6)
C           IF(LPHINGE) CALL OUTHINGE(6)
C  24     CONTINUE
C C
C C------------------------------------------------------
C       ELSEIF(COMAND .EQ. 'M   ') THEN
C         CALL PARMOD(IRUN)
C C
C C------------------------------------------------------
C       ELSEIF(COMAND .EQ. 'N   ') THEN
C C------ change name of run case
C         IF(COMARG.NE.' ') THEN
C          RTITLE(IRUN) = COMARG
C         ELSE
C          WRITE(*,830) RTITLE(IRUN)
C  830     FORMAT(/' Enter run case name:  ', A)
C          READ(*,1000) RTNEW
C          IF(RTNEW.NE.' ') RTITLE(IRUN) = RTNEW
C         ENDIF
C C
C C------------------------------------------------------
C       ELSE IF(COMAND.EQ.'DE  ') THEN
C C------ design changes
C         IF(NDESIGN.EQ.0) THEN
C          WRITE(*,*) '* No design parameters are declared'
C          GO TO 810
C         ENDIF
C C
C  30     CONTINUE
C         WRITE(*,1036)
C         DO K = 1, NDESIGN
C           WRITE(*,1037) K, GNAME(K), DELDES(K)
C         ENDDO
C  1036   FORMAT(/' ================================================'
C      &         /' Current design parameter changes:' /
C      &         /'    k   Parameter      change')
C CCC              x1234xxx123456789012345612345678901234
C  1037   FORMAT(1X, I4,3X, A, G14.5) 
C C
C         WRITE(*,*)
C  35     WRITE(*,*) 'Enter  k, design changes (<return> if done) ...'
C  37     READ (*,1000) LINE
C         CALL STRIP(LINE,NLIN)
C         IF(LINE(1:1).EQ.'?') GO TO 30
C         IF(LINE(1:1).EQ.' ') GO TO 800
C C
C         NINP = 40
C         CALL GETFLT(LINE,RINP,NINP,ERROR)
C         IF(ERROR) THEN
C          WRITE(*,*) '* Bad input'
C          GO TO 35
C         ENDIF
C C
C         DO I = 1, NINP, 2
C           N = INT(RINP(I))
C           IF(N.LT.1 .OR. N.GT.NDESIGN) THEN
C            WRITE(*,*) 'Index k out of bounds. Input ignored.'
C           ENDIF
C           DELDES(N) = RINP(I+1)
C           LSOL = .FALSE.
C           GO TO 37
C         ENDDO
C         GO TO 30
C C
C C------------------------------------------------------
C       ELSE IF(COMAND.EQ.'I   ') THEN
C C------ clear operating parameters
C         ALFA = 0.
C         BETA = 0.
C         WROT(1) = 0.
C         WROT(2) = 0.
C         WROT(3) = 0.
C C
C         DO N = 1, NCONTROL
C           DELCON(N) = 0.
C         ENDDO
C C
C         DO N = 1, NDESIGN
C           DELDES(N) = 0.
C         ENDDO
C C
C         LSOL = .FALSE.
C C
C C------------------------------------------------------
C C       ELSE IF(COMAND.EQ.'G   ') THEN
C C------ plot geometry
C C       CALL PLOTVL(AZIMOB, ELEVOB, TILTOB, ROBINV)
C C         LPLOT = .TRUE.
C C
C C------------------------------------------------------
C C       ELSE IF(COMAND.EQ.'T   ') THEN
C C C------ plot spanloadings in Trefftz plane
C C C         CALL PLOTTP
C C         LPLOT = .TRUE.
C C
C C------------------------------------------------------
C       ELSE IF(COMAND.EQ.'FT  ') THEN
C C------ print total forces
C         IF(LSOL) THEN
C          CALL GETFILE(LU,COMARG)
C C
C          IF(LU.LE.-1) THEN
C           WRITE(*,*) '* Filename error *'
C          ELSEIF(LU.EQ.0) THEN
C           WRITE(*,*) '* Data not written'
C          ELSE
C           CALL OUTTOT(LU)
C           IF(LU.NE.5 .AND. LU.NE.6) CLOSE(LU)
C          ENDIF
C C
C         ELSE
C          WRITE(*,*) '* Execute flow calculation first!'
C         ENDIF
C C
C C------------------------------------------------------
C       ELSE IF(COMAND.EQ.'FN  ') THEN
C C------ print surface forces
C         IF(LSOL) THEN
C          CALL GETFILE(LU,COMARG)
C C
C          IF(LU.LE.-1) THEN
C           WRITE(*,*) '* Filename error *'
C          ELSEIF(LU.EQ.0) THEN
C           WRITE(*,*) '* Data not written'
C          ELSE
C           CALL OUTSURF(LU)
C           IF(LU.NE.5 .AND. LU.NE.6) CLOSE(LU)
C          ENDIF
C C
C         ELSE
C          WRITE(*,*) '* Execute flow calculation first!'
C         ENDIF
C C
C C------------------------------------------------------
C       ELSE IF(COMAND.EQ.'FS  ') THEN
C C------ print strip forces
C         IF(LSOL) THEN
C          CALL GETFILE(LU,COMARG)
C C
C          IF(LU.LE.-1) THEN
C           WRITE(*,*) '* Filename error *'
C          ELSEIF(LU.EQ.0) THEN
C           WRITE(*,*) '* Data not written'
C          ELSE
C           CALL OUTSTRP(LU)
C           IF(LU.NE.5 .AND. LU.NE.6) CLOSE(LU)
C          ENDIF
C C
C         ELSE
C          WRITE(*,*) '* Execute flow calculation first!'
C         ENDIF
C C
C C------------------------------------------------------
C       ELSE IF(COMAND.EQ.'FE  ') THEN
C C------ print vortex element forces
C         IF(LSOL) THEN
C          CALL GETFILE(LU,COMARG)
C C
C          IF(LU.LE.-1) THEN
C           WRITE(*,*) '* Filename error *'
C          ELSEIF(LU.EQ.0) THEN
C           WRITE(*,*) '* Data not written'
C          ELSE
C           CALL OUTELE(LU)
C           IF(LU.NE.5 .AND. LU.NE.6) CLOSE(LU)
C          ENDIF
C C
C         ELSE
C          WRITE(*,*) '* Execute flow calculation first!'
C         ENDIF
C C
C C------------------------------------------------------
C       ELSE IF(COMAND.EQ.'FB  ') THEN
C C------ print body forces
C         IF(LSOL) THEN
C          CALL GETFILE(LU,COMARG)
C C
C          IF(LU.LE.-1) THEN
C           WRITE(*,*) '* Filename error *'
C          ELSEIF(LU.EQ.0) THEN
C           WRITE(*,*) '* Data not written'
C          ELSE
C           CALL OUTBODY(LU)
C           IF(LU.NE.5 .AND. LU.NE.6) CLOSE(LU)
C          ENDIF
C C
C         ELSE
C          WRITE(*,*) '* Execute flow calculation first!'
C         ENDIF
C C
C C------------------------------------------------------
C       ELSE IF(COMAND.EQ.'HM  ') THEN
C C------ print hinge moments
C         IF(LSOL) THEN
C          CALL GETFILE(LU,COMARG)
C C
C          IF(LU.LE.-1) THEN
C           WRITE(*,*) '* Filename error *'
C          ELSEIF(LU.EQ.0) THEN
C           WRITE(*,*) '* Data not written'
C          ELSE
C           CALL OUTHINGE(LU)
C           IF(LU.NE.5 .AND. LU.NE.6) CLOSE(LU)
C          ENDIF
C C
C         ELSE
C          WRITE(*,*) '* Execute flow calculation first!'
C         ENDIF
C C
C C------------------------------------------------------
C       ELSE IF(COMAND.EQ.'VM  ') THEN
C C------ calculate and print shear and bending on surfaces
C         IF(LSOL) THEN
C          CALL GETFILE(LU,COMARG)
C C
C          IF(LU.LE.-1) THEN
C           WRITE(*,*) '* Filename error *'
C          ELSEIF(LU.EQ.0) THEN
C           WRITE(*,*) '* Data not written'
C          ELSE
C           CALL OUTVM(LU)
C           IF(LU.NE.5 .AND. LU.NE.6) CLOSE(LU)
C          ENDIF
C C
C         ELSE
C          WRITE(*,*) '* Execute flow calculation first!'
C         ENDIF
C C
C C------------------------------------------------------
C       ELSE IF(COMAND.EQ.'CN  ') THEN
C C------ print a spanloading file
C         IF(LSOL) THEN
C          CALL GETFILE(LU,COMARG)
C C
C          IF(LU.LE.-1) THEN
C           WRITE(*,*) '* Filename error *'
C          ELSEIF(LU.EQ.0) THEN
C           WRITE(*,*) '* Data not written'
C          ELSE
C           CALL OUTCNC(LU)
C           IF(LU.NE.5 .AND. LU.NE.6) CLOSE(LU)
C          ENDIF
C C
C         ELSE
C          WRITE(*,*) '* Execute flow calculation first!'
C         ENDIF
C C
C C------------------------------------------------------
C       ELSE IF(COMAND.EQ.'L   ') THEN
C C------ list run cases
C         LU = 6
C         CALL RUNSAV(LU)
C C
C C------------------------------------------------------
C       ELSE IF(COMAND.EQ.'S   ') THEN
C C------ save run case file
C         CALL STRIP(FRNDEF,NFR)
C         WRITE(*,2040) FRNDEF(1:NFR)
C  2040   FORMAT(' Enter run case filename: ', A)
C         READ (*,1000) FNNEW
C C
C         IF(FNNEW.NE.' ') FRNDEF = FNNEW
C         OPEN(LURUN,FILE=FRNDEF,STATUS='OLD',ERR=42)
C C
C         IF(LOWRIT(FRNDEF)) THEN
C          REWIND(LURUN)
C          GO TO 45
C         ELSE
C          WRITE(*,*) 'Run cases not saved'
C          GO TO 810
C         ENDIF
C C
C  42     OPEN(LURUN,FILE=FRNDEF,STATUS='NEW')
C C
C  45     CALL RUNSAV(LURUN)
C         CLOSE(LURUN)
C C
C C------------------------------------------------------
C       ELSE IF(COMAND.EQ.'F   ') THEN
C C------ fetch run case file
C         CALL STRIP(FRNDEF,NFR)
C         WRITE(*,2050) FRNDEF(1:NFR)
C  2050   FORMAT(' Enter run case filename: ', A)
C         READ (*,1000) FNNEW
C         IF(FNNEW.NE.' ') FRNDEF = FNNEW
C C
C         CALL RUNGET(LURUN,FRNDEF,ERROR)
C         IF(ERROR) THEN
C          GO TO 810
C         ELSE
C          WRITE(*,2055) (IR, RTITLE(IR), IR=1, NRUN)
C  2055    FORMAT(' Run cases read in ...',
C      &          100(/1X,I4,': ',A))
C         ENDIF
C C
C         IRUN = MIN( IRUN, NRUN )
C C
C C------------------------------------------------------
C       IF(COMAND.EQ.'ST  ') THEN
C C------ create stability derivatives
C         IF(LSOL) THEN
C          CALL GETFILE(LU,COMARG)
C C
C          IF(LU.LE.-1) THEN
C           WRITE(*,*) '* Filename error *'
C          ELSEIF(LU.EQ.0) THEN
C           WRITE(*,*) '* Data not written'
C          ELSE
C           CALL DERMATS(LU)


C           IF(LU.NE.5 .AND. LU.NE.6) CLOSE(LU)
C          ENDIF
C C
C         ELSE
C          WRITE(*,*) '* Execute flow calculation first!'
C         ENDIF
C       ENDIF
C C C
C C------------------------------------------------------
C       ELSE IF(COMAND.EQ.'SM  ') THEN
C C------ create stability derivatives
C         IF(LSOL) THEN
C          CALL GETFILE(LU,COMARG)
C C
C          IF(LU.LE.-1) THEN
C           WRITE(*,*) '* Filename error *'
C          ELSEIF(LU.EQ.0) THEN
C           WRITE(*,*) '* Data not written'
C          ELSE
C           CALL DERMATM(LU)
C           IF(LU.NE.5 .AND. LU.NE.6) CLOSE(LU)
C          ENDIF
C C
C         ELSE
C          WRITE(*,*) '* Execute flow calculation first!'
C         ENDIF
C C
C C------------------------------------------------------
C       ELSE IF(COMAND.EQ.'SB  ') THEN
C C------ create stability derivatives
C         IF(LSOL) THEN
C          CALL GETFILE(LU,COMARG)
C C
C          IF(LU.LE.-1) THEN
C           WRITE(*,*) '* Filename error *'
C          ELSEIF(LU.EQ.0) THEN
C           WRITE(*,*) '* Data not written'
C          ELSE
C           CALL DERMATB(LU)
C           IF(LU.NE.5 .AND. LU.NE.6) CLOSE(LU)
C          ENDIF
C C
C         ELSE
C          WRITE(*,*) '* Execute flow calculation first!'
C         ENDIF
C C
C C------------------------------------------------------
C       ELSE IF(COMAND.EQ.'W   ') THEN
C C------ write force  data to a file
C         CALL STRIP(FNOUT,NFN)
C         WRITE(*,1080) FNOUT(1:NFN)
C  1080   FORMAT('Enter forces output file: ', A)
C         READ (*,1000) FNNEW
C C
C         IF(FNNEW.NE.' ') THEN
C C-------- new filename was entered...
C C-------- if previous file is open, close it
C           IF(LWRIT) CLOSE(LUOUT)
C           FNOUT = FNNEW
C C-------- open new file and write header
C           OPEN(LUOUT,FILE=FNOUT,STATUS='UNKNOWN')
C           LWRIT = .TRUE.
C C
C         ELSE
C C-------- just a <return> was entered...
C           IF(.NOT.LWRIT) THEN
C             WRITE(*,*) 'No action taken.'
C             GO TO 800
C           ENDIF
C C
C         ENDIF
C C
C         IF(LPTOT)   CALL OUTTOT(LUOUT)
C         IF(LPSURF)  CALL OUTSURF(LUOUT)
C         IF(LPSTRP)  CALL OUTSTRP(LUOUT)
C         IF(LPELE)   CALL OUTELE(LUOUT)
C ccc     IF(LPDERIV) CALL DERMAT(LUOUT)
C Cs
C C------------------------------------------------------
C       ELSE IF(COMAND.EQ.'RE  ') THEN
C C------ Change reference data 
C  89     WRITE(*,2090) SREF,CREF,BREF
C  2090   FORMAT(/' ==========================='
C      &         /'  S ref: ', G11.5,
C      &         /'  C ref: ', G11.5,
C      &         /'  B ref: ', G11.5 )
C C
C  90     CALL ASKC(' Select item,value^',ITEMC,COMARG)
C  2100   FORMAT(' Enter new ',A,': ', $)
C C
C         IF(ITEMC.EQ.'    ') THEN
C           GO TO 800
C         ENDIF
C C
C         NINP = 1
C         CALL GETFLT(COMARG,RINP,NINP,ERROR)
C C
C         IF    (INDEX('Ss',ITEMC(1:1)).NE.0) THEN
C           IF(NINP.EQ.0) THEN
C  91        WRITE(*,2100) 'reference area Sref'
C            READ (*,*,ERR=91) SREF
C           ELSE
C            SREF = RINP(1)
C           ENDIF
C           LSOL = .FALSE.
C C
C         ELSEIF(INDEX('Cc',ITEMC(1:1)).NE.0) THEN
C           IF(NINP.EQ.0) THEN
C  92        WRITE(*,2100) 'reference chord Cref'
C            READ (*,*,ERR=92) CREF
C           ELSE
C            CREF = RINP(1)
C           ENDIF
C           LSOL = .FALSE.
C C
C         ELSEIF(INDEX('Bb',ITEMC(1:1)).NE.0) THEN
C           IF(NINP.EQ.0) THEN
C  93        WRITE(*,2100) 'reference span Bref'
C            READ (*,*,ERR=93) BREF
C           ELSE
C            BREF = RINP(1)
C           ENDIF
C           LSOL = .FALSE.
C C
C         ELSE
C           WRITE(*,*) 'Item not recognized'
C           GO TO 89
C C
C         ENDIF
C         GO TO 89
C C
C C------------------------------------------------------
C       ELSE IF(COMAND.EQ.'O   ') THEN
C         CALL OPTGET


C C------------------------------------------------------
C       ELSE
C         WRITE(*,*)
C         WRITE(*,*) '* Option not recognized'
C C
C       ENDIF
C       GO TO 800
C
      RETURN
      END 




      SUBROUTINE CONLST(IR)
      INCLUDE 'AVL.INC'
C
      CHARACTER*4 CHSS
C
      WRITE(*,1010)
C
      DO IV = 1, NVTOT
        IC = ICON(IV,IR)
        CHSS = '  '
        DO JV = 1, NVTOT
          IF(IV.NE.JV .AND. ICON(IV,IR).EQ.ICON(JV,IR)) THEN
           CHSS = '**'
          ENDIF
        ENDDO
        WRITE(*,1020) VARKEY(IV), CONNAM(IC), CONVAL(IC,IR), CHSS
      ENDDO
C
      WRITE(*,1030)
      RETURN
C      
 1010 FORMAT(
     &  /'  variable          constraint              '
     &  /'  ------------      ------------------------')
 10200 FORMAT(
     &   '  ',A,'  ->  ', A, '=', G12.4, 1X, A)
 1030 FORMAT(
     &   '  ------------      ------------------------')
      END 



      SUBROUTINE CONSET(COMAND,COMARG) !,LMATCH,IR)
      INCLUDE 'AVL.INC'
      CHARACTER*(*) COMAND, COMARG
      LOGICAL LMATCH
      INTEGER IR
      CHARACTER*80 PROMPT
      CHARACTER*4 ARROW
      REAL    RINP(20)
      INTEGER IINP(20)
      LOGICAL ERROR
      LMATCH=.True.
      IR=1





C       WRITE(*,*) '------------------CONSET 1-----------------------'
C       WRITE(*,*) COMAND, 'COMAND'
C       WRITE(*,*) COMARG, 'COMARG'
C       WRITE(*,*) '-----------------------------------------------'


C
C---- for control variable, first number in arg string should be part of command
      IF(COMAND(1:2) .EQ. 'D ') THEN
       COMAND(2:3) = COMARG(1:2)
       COMARG(1:2) = '  '
       CALL STRIP(COMARG,NARG)
      ENDIF
C
C---- length of non-blank part of command, if any
      KCLEN = INDEX(COMAND,' ') - 1
      IF(KCLEN.LE.0) KCLEN = LEN(COMAND)
C
C---- test command against variable keys, using only non-blank part of command
      DO IV = 1, NVTOT
        KVLEN = INDEX(VARKEY(IV),' ') - 1
        IF(KCLEN .EQ. KVLEN .AND.
     &     COMAND(1:KCLEN) .EQ. VARKEY(IV)(1:KVLEN)) GO TO 16
      ENDDO
C
C---- no variable key matched... go test for regular commands
      LMATCH = .FALSE.
      RETURN
C
C------------------------------------------------------
C---- found a variable-key match!
 16   CONTINUE
      LMATCH = .TRUE.
      CALL TOUPER(COMARG) 
C
C---- see if constraint was already specified as second command argument
      KCLEN = INDEX(COMARG,' ') - 1
      IF(KCLEN.LE.0) KCLEN = LEN(COMARG)
      KCLEN = MIN( KCLEN , LEN(CONKEY(1)) )
      DO IC = 1, NCTOT
        IF(COMARG(1:KCLEN) .EQ. CONKEY(IC)(1:KCLEN)) GO TO 18
      ENDDO
C
C---- constraint not given... get it from constraint-selection menu
      WRITE(*,1081)
      DO IC = 1, NCTOT
        IF(IC.EQ.ICON(IV,IR)) THEN
         ARROW = '->  '
        ELSE
         ARROW = '    '
        ENDIF
        WRITE(*,1082) ARROW, CONKEY(IC), CONNAM(IC), CONVAL(IC,IR)
      ENDDO
 1081 FORMAT(/'       constraint            value     '
     &       /'      - - - - - - - - - - - - - - - - -')
 1082 FORMAT( '   ', A, A, 2X, A, '=', G12.4)
C
      PROMPT= '      Select new  constraint,value  for '
     &        // VARNAM(IV) // '^'
      CALL ASKC(PROMPT,COMAND,COMARG)
      IF(COMAND.EQ.' ') RETURN
C
      IF(COMAND(1:2) .EQ. 'D ') THEN
       COMAND(2:3) = COMARG(1:2)
       COMARG(1:2) = '  '
       CALL STRIP(COMARG,NARG)
      ENDIF
C
C---- try to parse command again
      COMARG = COMAND(1:3) // ' ' // COMARG
      GO TO 16
C
C----------------------------------
C---- pick up here to set new constraint
 18   CONTINUE
C
C---- set new constraint index for selected variable IV
      ICON(IV,IR) = IC
C
C---- see if constraint value was already specified in command argument
      NINP = 1
      CALL GETFLT(COMARG(KCLEN+1:80),RINP,NINP,ERROR)
      IF(ERROR) NINP = 0
C
      IF(NINP.GE.1) THEN
C----- yep...  set constraint value to command argument
       CONVAL(IC,IR) = RINP(1)
      ELSE
C----- nope... get constraint value from user (current value is the default)
 19    WRITE(*,1090) CONNAM(IC), CONVAL(IC,IR)
 1090  FORMAT(/' Enter specified ', A,':', G12.4)
       CALL READR(1,CONVAL(IC,IR),ERROR)
       IF(ERROR) GO TO 19
      ENDIF
C
C---- go back to OPER menu
      RETURN
      END ! CONSET





       SUBROUTINE EXEC(NITER,INFO,IR)
C---------------------------------------------------
C     Solves for the flow condition specified by 
C     the global operating parameters:
C
C       CONVAL(ICALFA)     alpha (deg)
C       CONVAL(ICBETA)     beta  (deg)
C       CONVAL(ICROTX)     roll_rate * Bref / 2V
C       CONVAL(ICROTY)    pitch_rate * Cref / 2V
C       CONVAL(ICROTZ)      yaw_rate * Bref / 2V
C        .
C        .
C
C---------------------------------------------------
      INCLUDE 'AVL.INC'
      REAL VSYS(IVMAX,IVMAX), VRES(IVMAX), DDC(NDMAX), WORK(IVMAX)
      INTEGER IVSYS(IVMAX)
      real t0, t1, t2, t3, t4, t5, t6, t7, t8, t9
      real t10, t11, t12, t13, t14, t15, t16, t17, t18, t19

C
C---- convergence epsilon, max angle limit (radians)
      DATA EPS, DMAX / 0.00002, 1.0 /

C
      IF(LNASA_SA) THEN
C----- NASA Std. Stability axes, X fwd, Z down
       DIR = -1.0
      ELSE
C----- Geometric Stability axes, X aft, Z up
       DIR =  1.0
      ENDIF
C
      XYZREF(1) = PARVAL(IPXCG,IR)
      XYZREF(2) = PARVAL(IPYCG,IR)
      XYZREF(3) = PARVAL(IPZCG,IR)
C
      CDREF = PARVAL(IPCD0,IR)
C
      MACH = PARVAL(IPMACH,IR)
C
      IF(MACH.NE.AMACH) THEN
C----- new Mach number invalidates close to everything that's stored
       LAIC = .FALSE.
       LSRD = .FALSE.
       LSOL = .FALSE.
       LSEN = .FALSE.
      ENDIF
      call cpu_time(t0)

C
C---- set, factor AIC matrix and induced-velocity matrix (if they don't exist)
      CALL SETUP
<<<<<<< HEAD
      IF(.NOT.LAIC) THEN
            call factor_AIC
      ENDIF
      
=======
      if (ltiming) then 
            call cpu_time(t1)
            write(*,*) ' SETUP time: ', t1 - t0
      end if
>>>>>>> af3257a4
C
      IF(NITER.GT.0) THEN
C----- might as well directly set operating variables if they are known
       IF(ICON(IVALFA,IR).EQ.ICALFA) ALFA    = CONVAL(ICALFA,IR)*DTR
       IF(ICON(IVBETA,IR).EQ.ICBETA) BETA    = CONVAL(ICBETA,IR)*DTR
       IF(ICON(IVROTX,IR).EQ.ICROTX) WROT(1) = CONVAL(ICROTX,IR)*2./BREF
       IF(ICON(IVROTY,IR).EQ.ICROTY) WROT(2) = CONVAL(ICROTY,IR)*2./CREF
       IF(ICON(IVROTZ,IR).EQ.ICROTZ) WROT(3) = CONVAL(ICROTZ,IR)*2./BREF
      ENDIF
C
C----- set GAM_U
      if (lverbose) then
      WRITE(*,*) ' Solving for unit-freestream vortex circulations...'
      endif
      CALL GUCALC
      if (ltiming) then 
            call cpu_time(t2)
            write(*,*) ' GUCALC time: ',  t2 - t1
      end if
C
C-------------------------------------------------------------
C---- calculate initial operating state
C
C---- set VINF() vector from initial ALFA,BETA
      CALL VINFAB
      if (ltiming) then 
            call cpu_time(t3)
            write(*,*) ' VINFAB time: ', t3 - t2
      end if
C
      IF(NCONTROL.GT.0) THEN
C----- set GAM_D
       if (lverbose) then
           WRITE(*,*) ' Solving for vortex control-var sensitivities...'
       end if 
       CALL GDCALC(NCONTROL,LCONDEF,ENC_D,GAM_D)
      ENDIF
      if (ltiming) then 
            call cpu_time(t4)  
            write(*,*) ' GDCALC time: ', t4 - t3
      end if
      
C
      IF(NDESIGN.GT.0) THEN
C----- set GAM_G
      if (lverbose) then
          WRITE(*,*) ' Solving for vortex  design-var sensitivities...'
      end if
       CALL GDCALC(NDESIGN ,LDESDEF,ENC_G,GAM_G)
      ENDIF
      if (ltiming) then 
            call cpu_time(t5)  
            write(*,*) ' GDCALC time: ', t5 - t4
      end if
C
C---- sum AIC matrices to get GAM,SRC,DBL
      CALL GAMSUM
      if (ltiming) then 
            call cpu_time(t6)  
            write(*,*) ' GAMSUM time: ', t6 - t5   
      end if
C
C---- sum AIC matrices to get WC,WV
      CALL VELSUM
      if (ltiming) then 
            call cpu_time(t7)  
            write(*,*) ' VELSUM time: ', t7 - t6
      end if
C
C---- compute forces
      CALL AERO
      if (ltiming) then 
            call cpu_time(t8)  
            write(*,*) ' AERO time: ', t8 - t7
      end if
C
C---- Newton loop for operating variables
      DO 190 ITER = 1, NITER
C
        IF(LSA_RATES) THEN
C-------- rates specified in NASA stability-axes, transform to body axes
          CA = COS(ALFA)
          SA = SIN(ALFA)
          CA_A = -SA
          SA_A =  CA
         ELSE
C-------- rates specified in body-axes, no transformation
          CA = 1.0
          SA = 0.0
          CA_A = 0.
          SA_A = 0.
        ENDIF
C
        DO K=1, IVMAX
          DO L=1, IVMAX
            VSYS(K,L) = 0.
          ENDDO
        ENDDO
C
C------ set up Newton system:  set constraints for all parameters
        DO 100 IV = 1, NVTOT
C
C-------- set index and value of constraint for this parameter
          IC = ICON(IV,IR)
C
C------------------------------------
          IF    (IC.EQ.ICALFA) THEN
           VRES(IV) = ALFA - CONVAL(IC,IR)*DTR
           VSYS(IV,IVALFA) = 1.0
C
C------------------------------------
          ELSEIF(IC.EQ.ICBETA) THEN
           VRES(IV) = BETA - CONVAL(IC,IR)*DTR
           VSYS(IV,IVBETA) = 1.0
C
C------------------------------------
          ELSEIF(IC.EQ.ICROTX) THEN
           VRES(IV) = (WROT(1)*CA + WROT(3)*SA)*DIR
     &              - CONVAL(IC,IR)*2.0/BREF
           VSYS(IV,IVROTX) = CA*DIR
           VSYS(IV,IVROTZ) = SA*DIR
           VSYS(IV,IVALFA) = (WROT(1)*CA_A + WROT(3)*SA_A)*DIR
C
C------------------------------------
          ELSEIF(IC.EQ.ICROTY) THEN
           VRES(IV) = WROT(2)
     &              - CONVAL(IC,IR)*2.0/CREF
           VSYS(IV,IVROTY) = 1.0
C
C------------------------------------
          ELSEIF(IC.EQ.ICROTZ) THEN
           VRES(IV) = (WROT(3)*CA - WROT(1)*SA)*DIR
     &              - CONVAL(IC,IR)*2.0/BREF
           VSYS(IV,IVROTX) = -SA*DIR
           VSYS(IV,IVROTZ) =  CA*DIR
           VSYS(IV,IVALFA) = (WROT(3)*CA_A - WROT(1)*SA_A)*DIR
C
C------------------------------------
          ELSEIF(IC.EQ.ICCL  ) THEN
           VRES(IV) = CLTOT - CONVAL(IC,IR)
           VSYS(IV,IVALFA) = CLTOT_U(1)*VINF_A(1)
     &                     + CLTOT_U(2)*VINF_A(2)
     &                     + CLTOT_U(3)*VINF_A(3) + CLTOT_A
           VSYS(IV,IVBETA) = CLTOT_U(1)*VINF_B(1)
     &                     + CLTOT_U(2)*VINF_B(2)
     &                     + CLTOT_U(3)*VINF_B(3)
           VSYS(IV,IVROTX) = CLTOT_U(4)
           VSYS(IV,IVROTY) = CLTOT_U(5)
           VSYS(IV,IVROTZ) = CLTOT_U(6)
C
           DO N = 1, NCONTROL
             NV = IVTOT + N
             VSYS(IV,NV) = CLTOT_D(N)
           ENDDO
C
C------------------------------------
          ELSEIF(IC.EQ.ICCY  ) THEN
           VRES(IV) = CYTOT - CONVAL(IC,IR)
           VSYS(IV,IVALFA) = CYTOT_U(1)*VINF_A(1)
     &                     + CYTOT_U(2)*VINF_A(2)
     &                     + CYTOT_U(3)*VINF_A(3)
           VSYS(IV,IVBETA) = CYTOT_U(1)*VINF_B(1)
     &                     + CYTOT_U(2)*VINF_B(2)
     &                     + CYTOT_U(3)*VINF_B(3)
           VSYS(IV,IVROTX) = CYTOT_U(4)
           VSYS(IV,IVROTY) = CYTOT_U(5)
           VSYS(IV,IVROTZ) = CYTOT_U(6)
C
           DO N = 1, NCONTROL
             NV = IVTOT + N
             VSYS(IV,NV) = CYTOT_D(N)
           ENDDO
C
C------------------------------------
          ELSEIF(IC.EQ.ICMOMX) THEN
           VRES(IV) = (CRTOT*CA + CNTOT*SA)*DIR - CONVAL(IC,IR)
           VSYS(IV,IVALFA) = ( CRTOT_U(1)*VINF_A(1)
     &                        +CRTOT_U(2)*VINF_A(2)
     &                        +CRTOT_U(3)*VINF_A(3))*CA*DIR
     &                     + ( CNTOT_U(1)*VINF_A(1)
     &                        +CNTOT_U(2)*VINF_A(2)
     &                        +CNTOT_U(3)*VINF_A(3))*SA*DIR
     &                     + (CRTOT*CA_A + CNTOT*SA_A)*DIR
           VSYS(IV,IVBETA) = ( CRTOT_U(1)*VINF_B(1)
     &                        +CRTOT_U(2)*VINF_B(2)
     &                        +CRTOT_U(3)*VINF_B(3))*CA*DIR
     &                     + ( CNTOT_U(1)*VINF_B(1)
     &                        +CNTOT_U(2)*VINF_B(2)
     &                        +CNTOT_U(3)*VINF_B(3))*SA*DIR
           VSYS(IV,IVROTX) = (CRTOT_U(4)*CA + CNTOT_U(4)*SA)*DIR
           VSYS(IV,IVROTY) = (CRTOT_U(5)*CA + CNTOT_U(5)*SA)*DIR
           VSYS(IV,IVROTZ) = (CRTOT_U(6)*CA + CNTOT_U(6)*SA)*DIR
C
           DO N = 1, NCONTROL
             NV = IVTOT + N
             VSYS(IV,NV) = (CRTOT_D(N)*CA + CNTOT_D(N)*SA)*DIR
           ENDDO
C
C------------------------------------
          ELSEIF(IC.EQ.ICMOMY) THEN
           VRES(IV) = CMTOT - CONVAL(IC,IR)
           VSYS(IV,IVALFA) = CMTOT_U(1)*VINF_A(1)
     &                     + CMTOT_U(2)*VINF_A(2)
     &                     + CMTOT_U(3)*VINF_A(3)
           VSYS(IV,IVBETA) = CMTOT_U(1)*VINF_B(1)
     &                     + CMTOT_U(2)*VINF_B(2)
     &                     + CMTOT_U(3)*VINF_B(3)
           VSYS(IV,IVROTX) = CMTOT_U(4)
           VSYS(IV,IVROTY) = CMTOT_U(5)
           VSYS(IV,IVROTZ) = CMTOT_U(6)
C
           DO N = 1, NCONTROL
             NV = IVTOT + N
             VSYS(IV,NV) = CMTOT_D(N)
           ENDDO
C
C------------------------------------
          ELSEIF(IC.EQ.ICMOMZ) THEN
           VRES(IV) = (CNTOT*CA - CRTOT*SA)*DIR - CONVAL(IC,IR)
           VSYS(IV,IVALFA) = ( CNTOT_U(1)*VINF_A(1)
     &                        +CNTOT_U(2)*VINF_A(2)
     &                        +CNTOT_U(3)*VINF_A(3))*CA*DIR
     &                     - ( CRTOT_U(1)*VINF_A(1)
     &                        +CRTOT_U(2)*VINF_A(2)
     &                        +CRTOT_U(3)*VINF_A(3))*SA*DIR
     &                     + (CNTOT*CA_A - CRTOT*SA_A)*DIR
           VSYS(IV,IVBETA) = ( CNTOT_U(1)*VINF_B(1)
     &                        +CNTOT_U(2)*VINF_B(2)
     &                        +CNTOT_U(3)*VINF_B(3))*CA*DIR
     &                     - ( CRTOT_U(1)*VINF_B(1)
     &                        +CRTOT_U(2)*VINF_B(2)
     &                        +CRTOT_U(3)*VINF_B(3))*SA*DIR
           VSYS(IV,IVROTX) = (CNTOT_U(4)*CA - CRTOT_U(4)*SA)*DIR
           VSYS(IV,IVROTY) = (CNTOT_U(5)*CA - CRTOT_U(5)*SA)*DIR
           VSYS(IV,IVROTZ) = (CNTOT_U(6)*CA - CRTOT_U(6)*SA)*DIR
C
           DO N = 1, NCONTROL
             NV = IVTOT + N
             VSYS(IV,NV) = (CNTOT_D(N)*CA - CRTOT_D(N)*SA)*DIR
           ENDDO
C
C------------------------------------
          ELSE
           DO N = 1, NCONTROL
             ICCON = ICTOT + N
             IVCON = IVTOT + N
             IF(IC.EQ.ICCON) THEN
              VRES(IV) = DELCON(N) - CONVAL(ICCON,IR)
              VSYS(IV,IVCON) = 1.0
              GO TO 100
             ENDIF
           ENDDO
C
           WRITE(*,*) '? Illegal constraint index: ', IC
          ENDIF
C
 100    CONTINUE
C
C
C------ LU-factor,  and back-substitute RHS
        CALL LUDCMP(IVMAX,NVTOT,VSYS,IVSYS,WORK)
        if (ltiming) then 
            call cpu_time(t9)  
            write(*,*) ITER, ' LUDCMP time: ', t9 - t8
        end if

        CALL BAKSUB(IVMAX,NVTOT,VSYS,IVSYS,VRES)
        if (ltiming) then 
            call cpu_time(t10)  
            write(*,*) ITER, ' BAKSUB time: ', t10 - t9
        end if


C
C------ set Newton deltas
        DAL = -VRES(IVALFA)
        DBE = -VRES(IVBETA)
        DWX = -VRES(IVROTX)
        DWY = -VRES(IVROTY)
        DWZ = -VRES(IVROTZ)
        DO N = 1, NCONTROL
          IV = IVTOT + N
          DDC(N) = -VRES(IV)
        ENDDO
C
        IF(INFO .GE. 1) THEN
C------- display Newton deltas
         IF(ITER.EQ.1) THEN
            if (lverbose) then
           WRITE(*,*)
           WRITE(*,1902) 'iter',
     &            ' d(alpha)  ',
     &            ' d(beta)   ',
     &            ' d(pb/2V)  ',
     &            ' d(qc/2V)  ',
     &            ' d(rb/2V)  ',
     &            (DNAME(K), K=1, NCONTROL)
            endif
 1902     FORMAT(1X,A4,5A11,1X,30A11)
         ENDIF
         if (lverbose) then
       WRITE(*,1905) ITER, 
     &                 DAL/DTR, DBE/DTR, 
     &                 DWX*BREF/2.0, DWY*CREF/2.0, DWZ*BREF/2.0,
     &                 (DDC(K), K=1, NCONTROL)
         end if 
 1905    FORMAT(1X,I3,20E11.3)
        ENDIF
C
C------ limits on angles and rates
        DMAXA = DMAX
        DMAXR = 5.0*DMAX/BREF
C
C------ if changes are too big, configuration is probably untrimmable
        IF(ABS(ALFA+DAL).GT.DMAXA) THEN
         WRITE(*,*) 'Cannot trim.  Alpha too large.  a =',(ALFA+DAL)/DTR
         RETURN
        ENDIF
C
        IF(ABS(BETA+DBE).GT.DMAXA) THEN
         WRITE(*,*) 'Cannot trim.  Beta too large.  b =',(BETA+DBE)/DTR
         RETURN
        ENDIF
C
        IF(ABS(WROT(1)+DWX).GT.DMAXR) THEN
         WRITE(*,*) 'Cannot trim.  Roll rate too large.  pb/2V =', 
     &               (WROT(1)+DWX)*BREF*0.5
         RETURN
        ENDIF
C
        IF(ABS(WROT(2)+DWY).GT.DMAXR) THEN
         WRITE(*,*) 'Cannot trim.  Pitch rate too large.  qc/2V =',
     &               (WROT(2)+DWY)*CREF*0.5
         RETURN
        ENDIF
C
        IF(ABS(WROT(3)+DWZ).GT.DMAXR) THEN
         WRITE(*,*) 'Cannot trim.  Yaw rate too large.  rb/2V =',
     &               (WROT(3)+DWZ)*BREF*0.5
         RETURN
        ENDIF
C
C------ update
        ALFA  = ALFA  + DAL
        BETA  = BETA  + DBE
        WROT(1) = WROT(1) + DWX
        WROT(2) = WROT(2) + DWY
        WROT(3) = WROT(3) + DWZ
        DO K = 1, NCONTROL
          DELCON(K) = DELCON(K) + DDC(K)
        ENDDO
C
C
C------ set VINF() vector from new ALFA,BETA
        CALL VINFAB

C
        IF(NCONTROL.GT.0) THEN
C------- set new GAM_D
         CALL GDCALC(NCONTROL,LCONDEF,ENC_D,GAM_D)
        ENDIF
C
        IF(NDESIGN.GT.0) THEN
C------- set new GAM_G
         CALL GDCALC(NDESIGN ,LDESDEF,ENC_G,GAM_G)
        ENDIF
C
C------ sum AIC matrices to get GAM,SRC,DBL
        CALL GAMSUM
        if (ltiming) then 
            call cpu_time(t11)  
            write(*,*) ITER, ' other1 time: ', t11 - t10
        end if

C
C------ sum AIC matrices to get WC,WV
        CALL VELSUM
        if (ltiming) then 
            call cpu_time(t12)  
            write(*,*) ITER, ' VELSUM time: ', t12 - t11
        end if
C
C
C------ compute forces
        CALL AERO
        if (ltiming) then 
            call cpu_time(t13)  
            write(*,*) ITER, ' other2 time: ', t13 - t12
        end if
C
C
C------ convergence check
        DELMAX = MAX( ABS(DAL), 
     &                ABS(DBE),
     &                ABS(DWX*BREF/2.0),
     &                ABS(DWY*CREF/2.0),
     &                ABS(DWZ*BREF/2.0) )
        DO K = 1, NCONTROL
          DELMAX = MAX( DELMAX , ABS(DDC(K)) )
        ENDDO
C
        IF(DELMAX.LT.EPS) THEN
         LSOL = .TRUE.
C------- mark trim case as being converged
         ITRIM(IR) = IABS(ITRIM(IR))
         GO TO 191
        ENDIF
C
 190  CONTINUE
      IF(NITER.GT.0) THEN
       WRITE(*,*) 'Trim convergence failed'
       LSOL = .FALSE.
       RETURN
      ENDIF
C
 191  CONTINUE
      PARVAL(IPALFA,IR) = ALFA/DTR
      PARVAL(IPBETA,IR) = BETA/DTR
      PARVAL(IPROTX,IR) = WROT(1)*0.5*BREF
      PARVAL(IPROTY,IR) = WROT(2)*0.5*CREF
      PARVAL(IPROTZ,IR) = WROT(3)*0.5*BREF
      PARVAL(IPCL  ,IR) = CLTOT
C

C       WRITE(*,*)  'ALFA: ', ALFA
C       WRITE(*,*) 'PARVAL(IPALFA,IR): ', PARVAL(IPALFA,IR)

      LSEN = .TRUE.
      if (ltiming) then 
            call cpu_time(t19)
            write(*,*) ' TOTAL time: ', t19 - t0
      end if

      RETURN
C
      END ! EXEC


      SUBROUTINE OPTGET
C-------------------------------------------------
C     Allows toggling and setting of various 
C     printing and plotting stuff.
C-------------------------------------------------
      INCLUDE 'AVL.INC'
      CHARACTER*4 ITEMC
      CHARACTER*80 COMARG
      CHARACTER*50 SATYPE, ROTTYPE
      LOGICAL ERROR
C
      REAL    RINPUT(20)
      INTEGER IINPUT(20)
      LOGICAL LINPUT(20)
C
 1000 FORMAT(A)
C
      CALL GETSA(LNASA_SA,SATYPE,DIR)
C
 100  CONTINUE
      IF(LSA_RATES) THEN
        ROTTYPE =
     &         'Rates,moments about Stability Axes, X along Vinf'
      ELSE
        ROTTYPE =
     &         'Rates,moments about Body Axes, X along geometric X axis'
      ENDIF
C  
      WRITE(*,1110) LPTOT,LPSURF,LPSTRP,LPELE,
     &              LPHINGE,LPDERIV,
     &              LTRFORCE,LVISC,LBFORCE,
     &                SATYPE,ROTTYPE,IZSYM,ZSYM,SAXFR,VRCORE
 1110   FORMAT(/'   ======================================'
     &         /'    P rint default output for...'
     &         /'        total     :  ',L2,
     &         /'        surfaces  :  ',L2,
     &         /'        strips    :  ',L2,
     &         /'        elements  :  ',L2,
     &        //'    H inge mom. output:  ',L2,
     &         /'    D erivative output:  ',L2,
     &        //'    T rail.leg forces:  ',L2,
     &         /'    V iscous forces  :  ',L2,
     &         /'    B ody forces     :  ',L2,
     &        //'    A xis orient. :  ', A, 
     &         /'    R ate,mom axes:  ', A,
     &         /'    Z  symmetry   :  ',I2,' @ Z =',F10.4
     &         /'    S pan axis x/c:  ',F10.4
     &         /'    C ore/ds ratio:  ',F10.4)
C
C
      CALL ASKC(' ..Select item to change^',ITEMC,COMARG)
C
C------------------------------------------------------
      IF    (ITEMC.EQ.'    ') THEN
        RETURN
C
C---------------------------------
      ELSEIF(ITEMC.EQ.'A   ') THEN
        LNASA_SA = .NOT.LNASA_SA
        CALL GETSA(LNASA_SA,SATYPE,DIR)
C
C---------------------------------
      ELSEIF(ITEMC.EQ.'R   ') THEN
        LSA_RATES = .NOT.LSA_RATES
C
C---------------------------------
      ELSEIF(ITEMC.EQ.'V   ') THEN
        LVISC = .NOT.LVISC
        IF(LVISC) THEN
          WRITE(*,*) 'Forces will include profile drag'
         ELSE
          WRITE(*,*) 'Forces will not include profile drag'
        ENDIF
C
C---------------------------------
      ELSEIF(ITEMC.EQ.'B   ') THEN
        LBFORCE = .NOT.LBFORCE
        IF(LBFORCE) THEN
          WRITE(*,*) 'Forces will include body forces'
         ELSE
          WRITE(*,*) 'Forces will not include body forces'
        ENDIF
C
C---------------------------------
      ELSEIF(ITEMC.EQ.'T   ') THEN
        LTRFORCE = .NOT.LTRFORCE
        IF(LTRFORCE) THEN
          WRITE(*,*) 'Forces on trailing legs will be included'
         ELSE
          WRITE(*,*) 'Forces on trailing legs will not be included'
        ENDIF
C
C---------------------------------
      ELSEIF(ITEMC.EQ.'P   ') THEN
 128   IF(COMARG(1:1).NE.' ') THEN
         NINP = 4
         CALL GETLGV(COMARG,LINPUT,NINP,ERROR)
         IF(ERROR) GO TO 130
C
         IF(NINP.GE.1) LPTOT   = LINPUT(1)
         IF(NINP.GE.2) LPSURF  = LINPUT(2)
         IF(NINP.GE.3) LPSTRP  = LINPUT(3)
         IF(NINP.GE.4) LPELE   = LINPUT(4)
C
         GO TO 100
        ENDIF
C
 130    WRITE(*,2100)
     &  'Enter print flags T/F (total,surf,strip,elem)'
 2100   FORMAT(1X,A,': ', $)
C
        READ(*,1000) COMARG
        IF(COMARG.EQ.' ') THEN
         GO TO 100
        ELSE
         GO TO 128
        ENDIF
C
C---------------------------------
      ELSEIF(ITEMC.EQ.'H   ') THEN
        LPHINGE = .NOT.LPHINGE
C
C---------------------------------
      ELSEIF(ITEMC.EQ.'D   ') THEN
        LPDERIV = .NOT.LPDERIV
C
C---------------------------------
      ELSEIF(ITEMC.EQ.'Z   ') THEN
       WRITE(*,*) ' '
       WRITE(*,*) 'Currently:'
       IF(IZSYM.EQ.0) THEN
         WRITE (*,1015)
        ELSEIF(IZSYM.GT.0) THEN
         WRITE (*,1016) ZSYM
        ELSEIF(IZSYM.LT.0) THEN
         WRITE (*,1017) ZSYM
       ENDIF
       WRITE(*,*) 'Enter symmetry flag: -1 Free surface'
       WRITE(*,*) '                      0 no Z symmetry'
       WRITE(*,*) '                      1 Ground plane'
       ZSYMIN = 0.0
       READ(*,*,ERR=100) IZSYMIN
       IF(IZSYMIN.NE.0.0) THEN
         WRITE(*,2100) 'Enter Z for symmetry plane'
         READ(*,*,ERR=100) ZSYMIN
       ENDIF
       IZSYM = IZSYMIN
       ZSYM  = ZSYMIN
       LAIC = .FALSE.
       LSRD = .FALSE.
       LSOL = .FALSE.
       LVEL = .FALSE.
       LSEN = .FALSE.
C
 1015  FORMAT(' Z Symmetry: No symmetry assumed')
 1016  FORMAT(' Z Symmetry: Ground plane at Zsym =',F10.4)
 1017  FORMAT(' Z Symmetry: Free surface at Zsym =',F10.4)
C
C---------------------------------
      ELSEIF(ITEMC.EQ.'S   ') THEN
        NINP = 1
        CALL GETFLT(COMARG,RINPUT,NINP,ERROR)
C
        IF(ERROR .OR. NINP.LE.0) THEN
         RINPUT(1) = SAXFR
         WRITE(*,1030) RINPUT(1)
 1030    FORMAT(/' Enter x/c location of spanwise ref. axis:', F10.4)
         CALL READR(1,RINPUT(1),ERROR)
         IF(ERROR) GO TO 100
        ENDIF
C
        SAXFR = MAX( 0.0 , MIN(1.0,RINPUT(1)) )
        CALL ENCALC
        CALL AERO
C
C---------------------------------
      ELSEIF(ITEMC.EQ.'C   ') THEN
        NINP = 1
        CALL GETFLT(COMARG,RINPUT,NINP,ERROR)
C
        IF(ERROR .OR. NINP.LE.0) THEN
         RINPUT(1) = VRCORE
         WRITE(*,1040) RINPUT(1)
 1040    FORMAT(/' Enter core/vortex-strip width:', F10.4)
         CALL READR(1,RINPUT,ERROR)
         IF(ERROR) GO TO 100
        ENDIF
C
        VRCORE = MAX( 0.0 , MIN(1.0,RINPUT(1)) )
        CALL ENCALC
        LAIC = .FALSE.
        LSRD = .FALSE.
        LSOL = .FALSE.
        LSEN = .FALSE.
C
C---------------------------------
      ELSE
        WRITE(*,*) 'Item not recognized'
        GO TO 100
      ENDIF
      GO TO 100
C
      END ! OPTGET



      SUBROUTINE CFRAC(IRUN,NRUN,CPR,NPR)
      CHARACTER*(*) CPR
C
      IZERO = ICHAR('0')
      ITEN = IRUN/10
      IONE = IRUN - 10*(IRUN/10)
      IF(ITEN.LE.0) THEN
       CPR = CHAR(IZERO+IONE) // '/'
      ELSE
       CPR = CHAR(IZERO+ITEN) // CHAR(IZERO+IONE) // '/'
      ENDIF
C
      NPR = INDEX(CPR,'/')
      ITEN = NRUN/10
      IONE = NRUN - 10*(NRUN/10)
      IF(ITEN.LE.0) THEN
       CPR = CPR(1:NPR)
     &    // CHAR(IZERO+IONE) // '^'
      ELSE
       CPR = CPR(1:NPR)
     &    // CHAR(IZERO+ITEN) // CHAR(IZERO+IONE) // '^'
      ENDIF
C
      NPR = INDEX(CPR,'^') - 1
C
      RETURN
      END ! CFRAC



      SUBROUTINE RCOPY(IRSET,IR)
      INCLUDE 'AVL.INC'
C
      DO IV = 1, NVTOT
        ICON(IV,IRSET) = ICON(IV,IR)
      ENDDO
      DO IC = 1, NCTOT
        CONVAL(IC,IRSET) = CONVAL(IC,IR)
      ENDDO
      DO IP = 1, NPTOT
        PARVAL(IP,IRSET) = PARVAL(IP,IR)
      ENDDO
C
      RTITLE(IRSET) = RTITLE(IR)
      ITRIM(IRSET) = ITRIM(IR)
      NEIGEN(IRSET) = NEIGEN(IR)
C
      DO KE = 1, JEMAX
        EVAL(KE,IRSET) = EVAL(KE,IR)
        DO JE = 1, JEMAX
          EVEC(KE,JE,IRSET) = EVEC(KE,JE,IR)
        ENDDO
      ENDDO
C
      RETURN
      END ! RCOPY





      SUBROUTINE GETFILE(LU,FNAME)
      CHARACTER(*) FNAME
C
      CHARACTER*1 ANS, DUMMY

      WRITE(*,*) LU
C
 1000 FORMAT(A)
C
      IF(FNAME.EQ.' ') THEN
       CALL ASKS('Enter filename, or <return> for screen output^',FNAME)
      ENDIF
C
      IF(FNAME.EQ.' ') THEN
       LU = 6
       RETURN
C
      ELSE
       LU = 11
       OPEN(LU,FILE=FNAME,STATUS='OLD',FORM='FORMATTED',ERR=44)
       WRITE(*,*) 
       WRITE(*,*) 'File exists.  Append/Overwrite/Cancel  (A/O/C)?  C'
       READ(*,1000) ANS
       IF    (INDEX('Aa',ANS).NE.0) THEN
 40     CONTINUE
        READ(LU,1000,END=42) DUMMY
        GO TO 40
 42     CONTINUE
       ELSEIF(INDEX('Oo',ANS).NE.0) THEN
        REWIND(LU) 
       ELSE
        CLOSE(LU)
        LU = 0
       ENDIF
       RETURN
C
 44    OPEN(LU,FILE=FNAME,STATUS='UNKNOWN',FORM='FORMATTED',ERR=48)
       REWIND(LU)
       RETURN
C
 48    CONTINUE
       LU = -1
       RETURN
      ENDIF
      END ! GETFILE



C ==================== addition wrapper helper programs ==============

      SUBROUTINE calcST
C C---------------------------------------------------------
C C     Calculates and outputs stability derivative matrix
C C     for current ALFA, BETA.
C C---------------------------------------------------------
      INCLUDE 'AVL.INC'
      CHARACTER*50 SATYPE
      REAL WROT_RX(3), WROT_RZ(3), WROT_A(3)
      REAL
     & CRSAX_U(NUMAX),CMSAX_U(NUMAX),CNSAX_U(NUMAX),
     & CRSAX_D(NDMAX),CMSAX_D(NDMAX),CNSAX_D(NDMAX),
     & CRSAX_G(NGMAX),CMSAX_G(NGMAX),CNSAX_G(NGMAX)
C
      CALL GETSA(LNASA_SA,SATYPE,DIR)
C
C---- set freestream velocity components from alpha, beta
      CALL VINFAB
C
C---- calculate forces and sensitivities
      CALL AERO
      CALL GETSA(LNASA_SA,SATYPE,DIR)
C
C---- set stability-axes rates (RX,RY,RZ) in terms of body-axes rates
      CA = COS(ALFA)
      SA = SIN(ALFA)
C
      RX = (WROT(1)*CA + WROT(3)*SA) * DIR
      RY =  WROT(2)
      RZ = (WROT(3)*CA - WROT(1)*SA) * DIR
C
C---- now vice-versa, and set sensitivities (which is what's really needed)
cc    WROT(1)    =  RX*CA - RZ*SA
cc    WROT(2)    =  RY
cc    WROT(3)    =  RZ*CA + RX*SA
C
      WROT_RX(1) = CA     * DIR
      WROT_RX(2) = 0.
      WROT_RX(3) =     SA * DIR
C
      WROT_RZ(1) =    -SA * DIR
      WROT_RZ(2) = 0.
      WROT_RZ(3) = CA     * DIR
C
      WROT_A(1)  = -RX*SA - RZ*CA   !!! = -WROT(3)
      WROT_A(2)  =  0.
      WROT_A(3)  = -RZ*SA + RX*CA   !!! =  WROT(1)
C
C
      CRSAX = DIR*(CRTOT*CA + CNTOT*SA)
      CMSAX = CMTOT              
      CNSAX = DIR*(CNTOT*CA - CRTOT*SA)
      CRSAX_A = -CRTOT*SA + CNTOT*CA
      CNSAX_A = -CNTOT*SA - CRTOT*CA
C
      DO K = 1, 6
        CRSAX_U(K) = CRTOT_U(K)*CA + CNTOT_U(K)*SA
        CMSAX_U(K) = CMTOT_U(K)              
        CNSAX_U(K) = CNTOT_U(K)*CA - CRTOT_U(K)*SA  
      ENDDO

      DO K = 1, NCONTROL
        CRSAX_D(K) = CRTOT_D(K)*CA + CNTOT_D(K)*SA
        CMSAX_D(K) = CMTOT_D(K)              
        CNSAX_D(K) = CNTOT_D(K)*CA - CRTOT_D(K)*SA  
      ENDDO

      DO K = 1, NDESIGN
        CRSAX_G(K) = CRTOT_G(K)*CA + CNTOT_G(K)*SA
        CMSAX_G(K) = CMTOT_G(K)              
        CNSAX_G(K) = CNTOT_G(K)*CA - CRTOT_G(K)*SA  
      ENDDO

C
C---- set force derivatives in stability axes
      CL_AL = CLTOT_U(1)*VINF_A(1) + CLTOT_U(4)*WROT_A(1)
     &      + CLTOT_U(2)*VINF_A(2) + CLTOT_U(5)*WROT_A(2)
     &      + CLTOT_U(3)*VINF_A(3) + CLTOT_U(6)*WROT_A(3) + CLTOT_A
      CL_BE = CLTOT_U(1)*VINF_B(1)
     &      + CLTOT_U(2)*VINF_B(2)
     &      + CLTOT_U(3)*VINF_B(3)
      CL_RX = CLTOT_U(4)*WROT_RX(1) + CLTOT_U(6)*WROT_RX(3)
      CL_RY = CLTOT_U(5)
      CL_RZ = CLTOT_U(6)*WROT_RZ(3) + CLTOT_U(4)*WROT_RZ(1)
C
      CY_AL = CYTOT_U(1)*VINF_A(1) + CYTOT_U(4)*WROT_A(1)
     &      + CYTOT_U(2)*VINF_A(2) + CYTOT_U(5)*WROT_A(2)
     &      + CYTOT_U(3)*VINF_A(3) + CYTOT_U(6)*WROT_A(3)
      CY_BE = CYTOT_U(1)*VINF_B(1)
     &      + CYTOT_U(2)*VINF_B(2)
     &      + CYTOT_U(3)*VINF_B(3)
      CY_RX = CYTOT_U(4)*WROT_RX(1) + CYTOT_U(6)*WROT_RX(3)
      CY_RY = CYTOT_U(5)
      CY_RZ = CYTOT_U(6)*WROT_RZ(3) + CYTOT_U(4)*WROT_RZ(1)
C
      CR_AL = CRSAX_U(1)*VINF_A(1) + CRSAX_U(4)*WROT_A(1)
     &      + CRSAX_U(2)*VINF_A(2) + CRSAX_U(5)*WROT_A(2)
     &      + CRSAX_U(3)*VINF_A(3) + CRSAX_U(6)*WROT_A(3) + CRSAX_A
      CR_BE = CRSAX_U(1)*VINF_B(1)
     &      + CRSAX_U(2)*VINF_B(2)
     &      + CRSAX_U(3)*VINF_B(3)
      CR_RX = CRSAX_U(4)*WROT_RX(1) + CRSAX_U(6)*WROT_RX(3)
      CR_RY = CRSAX_U(5)
      CR_RZ = CRSAX_U(6)*WROT_RZ(3) + CRSAX_U(4)*WROT_RZ(1)
C
      CM_AL = CMSAX_U(1)*VINF_A(1) + CMSAX_U(4)*WROT_A(1)
     &      + CMSAX_U(2)*VINF_A(2) + CMSAX_U(5)*WROT_A(2)
     &      + CMSAX_U(3)*VINF_A(3) + CMSAX_U(6)*WROT_A(3)
      CM_BE = CMSAX_U(1)*VINF_B(1)
     &      + CMSAX_U(2)*VINF_B(2)
     &      + CMSAX_U(3)*VINF_B(3)
      CM_RX = CMSAX_U(4)*WROT_RX(1) + CMSAX_U(6)*WROT_RX(3)
      CM_RY = CMSAX_U(5)
      CM_RZ = CMSAX_U(6)*WROT_RZ(3) + CMSAX_U(4)*WROT_RZ(1)
C
      CN_AL = CNSAX_U(1)*VINF_A(1) + CNSAX_U(4)*WROT_A(1)
     &      + CNSAX_U(2)*VINF_A(2) + CNSAX_U(5)*WROT_A(2)
     &      + CNSAX_U(3)*VINF_A(3) + CNSAX_U(6)*WROT_A(3) + CNSAX_A
      CN_BE = CNSAX_U(1)*VINF_B(1)
     &      + CNSAX_U(2)*VINF_B(2)
     &      + CNSAX_U(3)*VINF_B(3)
      CN_RX = CNSAX_U(4)*WROT_RX(1) + CNSAX_U(6)*WROT_RX(3)
      CN_RY = CNSAX_U(5)
      CN_RZ = CNSAX_U(6)*WROT_RZ(3) + CNSAX_U(4)*WROT_RZ(1)

      IF(CL_AL .NE. 0.0) THEN
       XNP = XYZREF(1) - CREF*CM_AL/CL_AL

C        WRITE(*,8401) XNP
 8401  FORMAT(/'Neutral point  Xnp =', F11.6)
      ENDIF
C
      IF(ABS(CR_RZ*CN_BE) .GT. 0.0001) THEN
       BB = CR_BE*CN_RZ / (CR_RZ*CN_BE)
C        WRITE(LU,8402) BB 
C  8402  FORMAT(/' Clb Cnr / Clr Cnb  =', F11.6,
C      &    '    (  > 1 if spirally stable )')
      ENDIF

C C
      RETURN
      END ! calcST





      SUBROUTINE calcFS
C
C...PURPOSE  To print out results of the vortex lattice calculation
C            for the input configuration strip and surface forces.  
C
C...INPUT    Configuration data for case in labeled commons
C          
C...OUTPUT   Printed output on logical unit *
C
      INCLUDE 'AVL.INC'
      CHARACTER*50 SATYPE
C
 1000 FORMAT (A)
C
C       IF (*.EQ.0) RETURN
C
      CALL GETSA(LNASA_SA,SATYPE,DIR)
C       WRITE(*,*)  RLE(2,:)
C
C...Print out the results -> Forces by surface and strip
      WRITE(*,200)
      WRITE(*,210) 
      WRITE(*,212) SATYPE
      DO N = 1, NSURF
        NS = NJ(N)
        NV = NK(N)
        J1 = JFRST(N)
C
        WRITE (*,211) N,STITLE(N),NV,NS,J1,SSURF(N),CAVESURF(N)
        CDISURF = CDSURF(N)-CDVSURF(N)
        WRITE (*,213) CLSURF(N),DIR*CRSURF(N),
     &                  CYSURF(N),    CMSURF(N),
     &                  CDSURF(N),DIR*CNSURF(N),
     &                  CDISURF,CDVSURF(N)
        WRITE (*,214) CL_SRF(N),CD_SRF(N)
        WRITE (*,216) 
        DO JJ = 1, NS
          J = J1 + JJ-1
          ASTRP = WSTRIP(J)*CHORD(J)
          XCP = 999.
cc        IF(CLSTRP(J).NE.0.)  XCP = 0.25 - CMC4(J)/CLSTRP(J)       !!! BUG  13 Jan 12   MD
          IF(CL_LSTRP(J).NE.0.)  XCP = 0.25 - CMC4(J)/CL_LSTRP(J)
          IF(XCP.LT.2.0 .AND. XCP.GT.-1.0) THEN
            WRITE (*,217)
     &            J,RLE(2,J),CHORD(J),ASTRP,CNC(J),DWWAKE(J),
     &            CLTSTRP(J), CL_LSTRP(J),CD_LSTRP(J),CDV_LSTRP(J),
     &            CMC4(J),CMLE(J),XCP
           ELSE
            WRITE (*,217)
     &            J,RLE(2,J),CHORD(J),ASTRP,CNC(J),DWWAKE(J),
     &            CLTSTRP(J),CL_LSTRP(J),CD_LSTRP(J),CDV_LSTRP(J),
     &            CMC4(J),CMLE(J)
          ENDIF
        END DO
      END DO
      WRITE(*,200)
C
  200 FORMAT(1X,
     &'---------------------------------------------------------------')
  210 FORMAT (' Surface and Strip Forces by surface')
  211 FORMAT (/2X,'Surface #',I2,5X,A/
     &        5X,'# Chordwise =',I3,3X,'# Spanwise =',I3,
     &        5X,'First strip =',I3/
     &        5X,'Surface area =',F12.6,5X,'  Ave. chord =',F12.6)
  212 FORMAT (/'  Forces referred to Sref, Cref, Bref ',
     &        'about Xref, Yref, Zref'/
     &         ' ',A)
  213 FORMAT ( 5X,'CLsurf  =',F10.5,5X,'Clsurf  =',F10.5,
     &        /5X,'CYsurf  =',F10.5,5X,'Cmsurf  =',F10.5,
     &        /5X,'CDsurf  =',F10.5,5X,'Cnsurf  =',F10.5, 
     &        /5X,'CDisurf =',F10.5,5x,'CDvsurf =',F10.5)
  214 FORMAT (/'  Forces referred to Ssurf, Cave ',
     &         'about hinge axis thru LE'/
     &         5X,'CLsurf  =',F10.5,5X,'CDsurf  =',F10.5/
     &         5X,'Deflect =',F10.5,5X,'CmLEsurf=',F10.5)
  216 FORMAT (/' Strip Forces referred to Strip Area, Chord'/
     &        2X,'  j ',5X,'Yle',4X,'Chord',5X,'Area',
     &        5X,'c cl',6X,'ai',6X,'cl_norm',2X,'cl',7X,'cd',7X,
     &        'cdv',4x,'cm_c/4',4x,'cm_LE',2x,'C.P.x/c')
  217 FORMAT (2X,I4,11(1X,F8.4),1X,F8.3)
C
      RETURN
      END ! OUTSTRP

C ============= Added to AVL ===============

      subroutine exec_rhs
      include "AVL.INC"
      CALL SETUP
      IF(.NOT.LAIC) THEN
            call factor_AIC
      ENDIF
      
      ! add this back in?     
C----- might as well directly set operating variables if they are known
C      IF(ICON(IVALFA,IR).EQ.ICALFA) ALFA    = CONVAL(ICALFA,IR)*DTR
C      IF(ICON(IVBETA,IR).EQ.ICBETA) BETA    = CONVAL(ICBETA,IR)*DTR
C      IF(ICON(IVROTX,IR).EQ.ICROTX) WROT(1) = CONVAL(ICROTX,IR)*2./BREF
C      IF(ICON(IVROTY,IR).EQ.ICROTY) WROT(2) = CONVAL(ICROTY,IR)*2./CREF
C      IF(ICON(IVROTZ,IR).EQ.ICROTZ) WROT(3) = CONVAL(ICROTZ,IR)*2./BREF
C
C-------------------------------------------------------------
C---- calculate initial operating state
C
C---- set VINF() vector from initial ALFA,BETA
      CALL VINFAB
      
      call set_vel_rhs
      
C---- copy RHS vector into GAM that will be used for soluiton
      GAM = RHS
      
      CALL BAKSUB(NVMAX,NVOR,AICN_LU,IAPIV,GAM)

      end !subroutine solve_rhs
      
      subroutine get_res
      INCLUDE "AVL.INC"
C---  
      write(*,*) 'LAIC', LAIC
      IF(.NOT.LAIC) THEN
            CALL build_AIC
      end if
      ! IF(.NOT.LAIC) THEN
      !       call factor_AIC
      ! ENDIF
C---- set VINF() vector from initial ALFA,BETA
      CALL VINFAB
            
      call set_vel_rhs

      
      call mat_prod(AICN, GAM, NVOR, res)
      
C---- add the RHS vector to the residual
      do I = 1, NVOR
            res(I) = res(I) - RHS(I)
      enddo      
      
      
      end !get_res<|MERGE_RESOLUTION|>--- conflicted
+++ resolved
@@ -956,17 +956,14 @@
 C
 C---- set, factor AIC matrix and induced-velocity matrix (if they don't exist)
       CALL SETUP
-<<<<<<< HEAD
       IF(.NOT.LAIC) THEN
             call factor_AIC
       ENDIF
       
-=======
       if (ltiming) then 
             call cpu_time(t1)
             write(*,*) ' SETUP time: ', t1 - t0
       end if
->>>>>>> af3257a4
 C
       IF(NITER.GT.0) THEN
 C----- might as well directly set operating variables if they are known

--- conflicted
+++ resolved
@@ -38,13 +38,8 @@
 .PHONY: sources lib
 
 default: lib ../f2py/libavl.pyf
-<<<<<<< HEAD
-	$(F2PY)  --fcompiler=$(F2PY_FF90) --f90flags='$(FF90_ALL_FLAGS)' -c -m  libavl ../f2py/libavl.pyf libavl.a  
-	$(PYTHON) importTest.py
-=======
 	$(F2PY) -llapack -lblas --fcompiler=$(F2PY_FF90) --f90flags='$(FF90_ALL_FLAGS)' -c -m  libavl ../f2py/libavl.pyf libavl.a 
 	python importTest.py libavl
->>>>>>> af3257a4
 	mv libavl.*so ../../pyavl/libavl.so
 
 sources: $(OFILES)

--- conflicted
+++ resolved
@@ -213,7 +213,6 @@
         ENDIF
 C
         IF(IBODY.NE.0) THEN
-<<<<<<< HEAD
 C
 C------check for body duplicated on symmetry plane
          if(LDUPL_B(IBODY) .AND.
@@ -221,14 +220,9 @@
           WRITE(*,*)    '** Cannot duplicate body on symmetry plane'
           GO TO 990
          ENDIF
-C-------"old" body is still active, so build it before finishing
-         CALL MAKEBODY(IBODY,
-     &       XBOD,YBOD,TBOD,NBOD)
-=======
 C------- "old" body is still active, so build it before finishing
          CALL MAKEBODY(IBODY)
 C     &       XBOD(1,IBODY),YBOD(1,IBODY),TBOD(1,IBODY),NBOD(IBODY))
->>>>>>> d60637aa
 C
          IF(LDUPL_B(IBODY)) THEN
           CALL BDUPL(IBODY,YDUPL_B(IBODY),'YDUP')
@@ -345,7 +339,6 @@
 C
         IF(IBODY.NE.0) THEN
 C------- "old" body is still active, so build it before finishing
-<<<<<<< HEAD
 C
 C------check for body duplicated on symmetry plane
          if(LDUPL_B(IBODY) .AND.
@@ -354,12 +347,8 @@
           GO TO 990
          ENDIF
 C
-         CALL MAKEBODY(IBODY,
-     &       XBOD,YBOD,TBOD,NBOD)
-=======
          CALL MAKEBODY(IBODY)
 C     &       XBOD(1,IBODY),YBOD(1,IBODY),TBOD(1,IBODY),NBOD(IBODY))
->>>>>>> d60637aa
 C
          IF(LDUPL_B(IBODY)) THEN
           CALL BDUPL(IBODY,YDUPL_B(IBODY),'YDUP')

--- conflicted
+++ resolved
@@ -55,12 +55,8 @@
         end subroutine trmset
         
 
-<<<<<<< HEAD
         subroutine calc_stab_derivs ! in :libavl:aoper.f
         end subroutine calc_stab_derivs
-=======
-        subroutine calcst ! in :libavl:aoper.f
-        end subroutine calcst
 
         subroutine makesurf(isurf) ! in :libavl:amake.f
             integer :: isurf
@@ -81,7 +77,6 @@
             real :: ypt
             character*(*) msg
         end subroutine bdupl
->>>>>>> d60637aa
         
         subroutine update_surfaces ! in :libavl:amake.f
         end subroutine update_surfaces

--- conflicted
+++ resolved
@@ -18,13 +18,9 @@
         output_dir: the output directory for the files generated
         input_param_vals: flag to turn on the flght parameters (Mach, Velocity, etc.) as inputs
         input_ref_val: flag to turn on the geometric reference values (Sref, Cref, Bref) as inputs
-<<<<<<< HEAD
-        output_stabililty_derivs: flag to turn on the output of stability derivatives
-        output_con_surf_derivs: flag to turn on the output of control surface deflections 
-=======
         output_stability_derivs: flag to turn on the output of stability derivatives
+        output_body_axis_derivs: flag to turn on the output of body axis derivatives
         output_con_surf_derivs: flag to turn on the output of control surface deflections
->>>>>>> d60637aa
     """
 
     def initialize(self):
@@ -37,12 +33,7 @@
         self.options.declare("input_param_vals", types=bool, default=False)
         self.options.declare("input_ref_vals", types=bool, default=False)
         self.options.declare("input_airfoil_geom", types=bool, default=False)
-<<<<<<< HEAD
-        
-=======
-
-        self.options.declare("output_stabililty_derivs", types=bool, default=False)
->>>>>>> d60637aa
+
         self.options.declare("output_stability_derivs", types=bool, default=False)
         self.options.declare("output_body_axis_derivs", types=bool, default=False)
         self.options.declare("output_con_surf_derivs", types=bool, default=False)
@@ -54,40 +45,13 @@
         input_param_vals = self.options["input_param_vals"]
         input_ref_vals = self.options["input_ref_vals"]
         input_airfoil_geom = self.options["input_airfoil_geom"]
-<<<<<<< HEAD
-        
+
         output_stability_derivs = self.options["output_stability_derivs"]
         output_body_axis_derivs = self.options["output_body_axis_derivs"]
-=======
-
-        if self.options["output_stabililty_derivs"]:
-            warn(
-                "`output_stabililty_derivs` is now `output_stability_derivs` (typo fixed) and will be removed in the next release.",
-                DeprecationWarning,
-            )
-            output_stability_derivs = self.options["output_stabililty_derivs"]
-        else:
-            output_stability_derivs = self.options["output_stability_derivs"]
->>>>>>> d60637aa
         output_con_surf_derivs = self.options["output_con_surf_derivs"]
 
         self.ovl = OVLSolver(geo_file=geom_file, mass_file=mass_file, debug=False)
 
-<<<<<<< HEAD
-        self.add_subsystem("solver", OVLSolverComp(ovl=self.ovl, 
-                                    input_param_vals=input_param_vals,
-                                    input_ref_vals=input_ref_vals,
-                                    input_airfoil_geom=input_airfoil_geom),
-                                    promotes=["*"])
-        self.add_subsystem("funcs", OVLFuncsComp(ovl=self.ovl,
-                                    input_param_vals=input_param_vals,
-                                    input_ref_vals=input_ref_vals,
-                                    input_airfoil_geom=input_airfoil_geom,
-                                    output_stability_derivs=output_stability_derivs,
-                                    output_body_axis_derivs=output_body_axis_derivs,
-                                    output_con_surf_derivs=output_con_surf_derivs),
-                                    promotes=["*"])
-=======
         self.add_subsystem(
             "solver",
             OVLSolverComp(
@@ -106,11 +70,11 @@
                 input_ref_vals=input_ref_vals,
                 input_airfoil_geom=input_airfoil_geom,
                 output_stability_derivs=output_stability_derivs,
+                output_body_axis_derivs=output_body_axis_derivs,
                 output_con_surf_derivs=output_con_surf_derivs,
             ),
             promotes=["*"],
         )
->>>>>>> d60637aa
         if self.options["write_grid"]:
             self.add_subsystem(
                 "postprocess",
@@ -461,29 +425,18 @@
         if self.options["output_con_surf_derivs"]:
             for func_key in self.ovl.case_derivs_to_fort_var:
                 self.add_output(func_key)
-<<<<<<< HEAD
-        
+
         if self.options["output_stability_derivs"]:
             deriv_dict = self.ovl.case_stab_derivs_to_fort_var
             for func_key in deriv_dict:
-                self.add_output(func_key)        
-        
+                self.add_output(func_key)
+
         if self.options["output_body_axis_derivs"]:
             deriv_dict = self.ovl.case_body_derivs_to_fort_var
             for func_key in deriv_dict:
-                self.add_output(func_key)        
-        
-        # TODO-refactor: push these slices down into the ovl class?                     
-=======
-
-        self.output_stability_derivs = self.options["output_stability_derivs"]
-        if self.output_stability_derivs:
-            deriv_dict = self.ovl.case_stab_derivs_to_fort_var
-            for func_key in deriv_dict:
                 self.add_output(func_key)
 
         # TODO-refactor: push these slices down into the ovl class?
->>>>>>> d60637aa
         self.res_slice = (slice(0, self.num_states),)
         self.res_d_slice = (slice(0, self.num_cs), slice(0, self.num_states))
         self.res_u_slice = (slice(0, self.num_vel), slice(0, self.num_states))
@@ -533,14 +486,11 @@
             for func_key in stab_derivs:
                 outputs[func_key] = stab_derivs[func_key]
 
-<<<<<<< HEAD
         if self.options["output_body_axis_derivs"]:
             body_axis_derivs = self.ovl.get_body_axis_derivs()
             for func_key in body_axis_derivs:
                 outputs[func_key] = body_axis_derivs[func_key]
-                
-=======
->>>>>>> d60637aa
+
         # print("Funcs Compute time: ", time.time() - start_time)
 
     def compute_jacvec_product(self, inputs, d_inputs, d_outputs, mode):
@@ -581,12 +531,7 @@
 
             geom_seeds = self.om_input_to_surf_dict(self, d_inputs)
 
-<<<<<<< HEAD
             func_seeds, _, csd_seeds, stab_derivs_seeds, body_axis_seeds, _, _ = self.ovl._execute_jac_vec_prod_fwd(
-                con_seeds=con_seeds, geom_seeds=geom_seeds, gamma_seeds=gamma_seeds, gamma_d_seeds=gamma_d_seeds, gamma_u_seeds=gamma_u_seeds,
-                param_seeds=param_seeds, ref_seeds=ref_seeds
-=======
-            func_seeds, _, csd_seeds, stab_derivs_seeds, _, _ = self.ovl._execute_jac_vec_prod_fwd(
                 con_seeds=con_seeds,
                 geom_seeds=geom_seeds,
                 gamma_seeds=gamma_seeds,
@@ -594,7 +539,6 @@
                 gamma_u_seeds=gamma_u_seeds,
                 param_seeds=param_seeds,
                 ref_seeds=ref_seeds,
->>>>>>> d60637aa
             )
 
             for func_key in func_seeds:
@@ -609,7 +553,7 @@
                 for var in stab_derivs_seeds[func_key]:
                     var_name = f"d{func_key}_d{var}"
                     d_outputs[var_name] = stab_derivs_seeds[func_key][var]
-            
+
             for func_key in body_axis_seeds:
                 for var in body_axis_seeds[func_key]:
                     var_name = f"d{func_key}_d{var}"
@@ -646,29 +590,24 @@
 
                     if np.abs(stab_derivs_seeds[func_key]) > 0.0:
                         # print(var_name, stab_derivs_seeds[func_key])
-<<<<<<< HEAD
-                        print(f'  running rev mode derivs for {func_key}')
-            
+                        print(f"  running rev mode derivs for {func_key}")
+
             body_axis_seeds = {}
             for func_key in self.ovl.case_body_derivs_to_fort_var:
                 if func_key in d_outputs:
                     body_axis_seeds[func_key] = d_outputs[func_key]
-                    
+
                     if np.abs(body_axis_seeds[func_key]) > 0.0:
                         # print(var_name, body_axis_seeds[func_key])
-                        print(f'  running rev mode derivs for {func_key}')
-
-                        
-            con_seeds, geom_seeds, gamma_seeds, gamma_d_seeds, gamma_u_seeds, param_seeds, ref_seeds = self.ovl._execute_jac_vec_prod_rev(
-                func_seeds=func_seeds, consurf_derivs_seeds=csd_seeds, stab_derivs_seeds=stab_derivs_seeds, body_axis_derivs_seeds=body_axis_seeds
-=======
                         print(f"  running rev mode derivs for {func_key}")
 
             con_seeds, geom_seeds, gamma_seeds, gamma_d_seeds, gamma_u_seeds, param_seeds, ref_seeds = (
                 self.ovl._execute_jac_vec_prod_rev(
-                    func_seeds=func_seeds, consurf_derivs_seeds=csd_seeds, stab_derivs_seeds=stab_derivs_seeds
+                    func_seeds=func_seeds,
+                    consurf_derivs_seeds=csd_seeds,
+                    stab_derivs_seeds=stab_derivs_seeds,
+                    body_axis_derivs_seeds=body_axis_seeds,
                 )
->>>>>>> d60637aa
             )
 
             if "gamma" in d_inputs:
